--- conflicted
+++ resolved
@@ -91,14 +91,4 @@
 	assert!(show(&t) == vec![2,21, 3, 31, 40, 40, 50, 50, 60, 60,  70, 71, 80, 80]);
 	assert!(t.remove(3, true).unwrap().unwrap().key() == &40);
 	assert!(show(&t) == vec![2,21, 3, 31, 50, 50, 60, 60,  70, 71, 80, 80]);
-<<<<<<< HEAD
-}
-
-// #[test]
-// #[should_panic]
-// fn failing_test() {
-// 	assert!(1i32 == 2i32);
-// }
-=======
-}
->>>>>>> a4662e35
+}
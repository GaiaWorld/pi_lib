#![feature(cmp_min_max_by)]
#[cfg(not(feature = "std"))]
use alloc::{vec, vec::Vec};
use core::mem::replace;

// use map::vecmap::VecMap;
use std::ops::{Index, IndexMut};
use std::cmp::{Ordering};
use core::cmp::Ord;
use crate::geometry::*;
use crate::number::*;
use crate::style::*;
use idtree::*;
use heap::simple_heap::SimpleHeap;


fn ppp() -> String {
    let mut s = String::from("");
    for _ in 0..unsafe { PC } {
        s.push_str("--");
    }
    for _ in 0..unsafe { PP } {
        s.push_str("**");
    }
    s
}
// 每个子节点根据 justify-content align-items align-self，来计算main cross的位置和大小
macro_rules! item_calc {
    ($self:ident, $tree:ident, $i_nodes:ident, $rect_style_map:ident, $other_style_map:ident, $layout_map:ident, $notify:ident, $notify_arg:ident, $start:ident, $end:ident, $content_size:ident, $cross_start:ident, $cross_end:ident, $normal:ident, $pos:ident, $split:ident, $main_calc:ident, $main_calc_reverse:ident) => {
        let ai = $self.flex.align_items;
        if $normal {
            if $self.row {
                while *$start < $end {
                    let (info, temp) = unsafe { $self.rel_vec.get_unchecked_mut(*$start) };
                    *$start += 1;
                    let main = $main_calc(info, $split, &mut $pos);
                    let cross = cross_calc(info, $cross_start, $cross_end, ai);
                    layout_node(
                        $tree,
                        $i_nodes,
                        $rect_style_map,
                        $other_style_map,
                        $layout_map,
                        $notify,
                        $notify_arg,
                        info.id,
                        main,
                        cross,
                        temp,
                        $content_size,
                    );
                }
            } else {
                while *$start < $end {
                    let (info, temp) = unsafe { $self.rel_vec.get_unchecked_mut(*$start) };
                    *$start += 1;
                    let main = $main_calc(info, $split, &mut $pos);
                    let cross = cross_calc(info, $cross_start, $cross_end, ai);
                    layout_node(
                        $tree,
                        $i_nodes,
                        $rect_style_map,
                        $other_style_map,
                        $layout_map,
                        $notify,
                        $notify_arg,
                        info.id,
                        cross,
                        main,
                        temp,
                        $content_size,
                    );
                }
            }
        } else {
            if $self.row {
                while *$start < $end {
                    let (info, temp) = unsafe { $self.rel_vec.get_unchecked_mut(*$start) };
                    *$start += 1;
                    let main = $main_calc_reverse(info, $split, &mut $pos);
                    let cross = cross_calc(info, $cross_start, $cross_end, ai);
                    layout_node(
                        $tree,
                        $i_nodes,
                        $rect_style_map,
                        $other_style_map,
                        $layout_map,
                        $notify,
                        $notify_arg,
                        info.id,
                        main,
                        cross,
                        temp,
                        $content_size,
                    );
                }
            } else {
                while *$start < $end {
                    let (info, temp) = unsafe { $self.rel_vec.get_unchecked_mut(*$start) };
                    *$start += 1;
                    let main = $main_calc_reverse(info, $split, &mut $pos);
                    let cross = cross_calc(info, $cross_start, $cross_end, ai);
                    layout_node(
                        $tree,
                        $i_nodes,
                        $rect_style_map,
                        $other_style_map,
                        $layout_map,
                        $notify,
                        $notify_arg,
                        info.id,
                        cross,
                        main,
                        temp,
                        $content_size,
                    );
                }
            }
        }
    };
}

macro_rules! make_func {
    ($name:ident, $type:ident) => {
        $crate::paste::item! {
            pub(crate) fn $name(&self) -> bool {
                (self.0 & INodeStateType::$type as usize) != 0
            }

            #[allow(dead_code)]
            pub(crate) fn [<$name _true>](&mut self) {
                self.0 |= INodeStateType::$type as usize
            }

            #[allow(dead_code)]
            pub(crate) fn [<$name _false>](&mut self) {
                self.0 &= !(INodeStateType::$type as usize)
            }
        }
    };
}

macro_rules! make_impl {
    ($struct:ident) => {
        impl $struct {
            pub(crate) fn new(s: usize) -> Self {
                INodeState(s)
            }
            make_func!(children_dirty, ChildrenDirty);
            make_func!(self_dirty, SelfDirty);
            make_func!(children_abs, ChildrenAbs);
			make_func!(children_rect, ChildrenRect); // 相对定位大小由自身确定
			make_func!(self_rect, SelfRect);
            make_func!(children_no_align_self, ChildrenNoAlignSelf);
            make_func!(children_index, ChildrenIndex);
			make_func!(vnode, VNode);
			make_func!(rnode, RNode);
            make_func!(abs, Abs);
            make_func!(size_defined, SizeDefined);
			make_func!(line_start_margin_zero, LineStartMarginZero);
			make_func!(breakline, BreakLine);
            pub(crate) fn set_true(&mut self, other: &Self) {
                self.0 |= other.0;
            }
            pub(crate) fn set_false(&mut self, other: &Self) {
                self.0 &= !other.0
            }
        }
    };
}

// 布局计算结果
#[derive(Clone, Debug, PartialEq)]
pub struct LayoutR {
    pub rect: Rect<f32>,
    pub border: Rect<f32>,
    pub padding: Rect<f32>,
}

#[derive(Default, Clone, Copy, PartialEq, PartialOrd, Debug, Serialize)]
pub(crate) struct INodeState(usize);
make_impl!(INodeState);
// struct II {
// 	measure: usize, // 0表示为标准版，1~n表示使用特定的测量函数
// 	state: usize,
// }
// trait Context {
// 	fn get_style(&self, id: usize) -> &Style;
// 	fn get_layout(&self, id: usize) -> &LayoutR;
// 	fn set_layout(&mut self, id: usize, layout: LayoutR);
// 	fn get_children_head();
// 	fn get_children_tail();
// 	fn get_node_next();
// 	fn get_node_prev();
// 	fn get_node(&self, id: usize) -> &INodeState;
// }
// trait Node {
// 	is_children_dirty();
// 	is_self_dirty();
// 	is_abs();
// 	is_abs_rect();
// 	is_size_defined();
// }
//节点状态
pub enum INodeStateType {
    ChildrenDirty = 1,        // 子节点布局需要重新计算
    SelfDirty = 2,            // 自身布局需要重新计算
    ChildrenAbs = 4,          // 子节点是否都是绝对坐标， 如果是，则本节点的自动大小为0.0
    ChildrenNoAlignSelf = 16, // 子节点没有设置align_self
    ChildrenIndex = 32,  // 子节点是否为顺序排序

    VNode = 64, // 是否为虚拟节点, 虚拟节点下只能放叶子节点

    Abs = 128,                  // 是否为绝对坐标
    SizeDefined = 512, // 是否为根据子节点自动计算大小
    LineStartMarginZero = 1024, // 如果该元素为行首，则margin_start为0
	BreakLine = 2048, // 强制换行
	
	RNode = 4096,// 真实节点

	ChildrenRect = 8192, 
	SelfRect = 16384,// 自身区域不受父节点或子节点影响
}
// TODO max min aspect_ratio， RectStyle也可去掉了. 将start end改为left right。 将数据结构统一到标准结构下， 比如Rect Size Point
#[derive(Clone, Debug, Serialize)]
pub struct CharNode {
    pub ch: char,                // 字符
    pub margin_start: f32, // margin
    pub size: (f32, f32),        // 字符大小
    pub pos: (f32, f32),         // 位置
    pub ch_id_or_count: usize,   // 字符id或单词的字符数量
    pub base_width: f32,         // font_size 为32 的字符宽度
}

impl Default for CharNode {
	fn default() -> Self {
		CharNode {
			ch: char::from(0),
			margin_start: 0.0,
			size: (0.0, 0.0),
			pos: (0.0, 0.0),
			ch_id_or_count: 0,
			base_width: 0.0,
		}
	}
}
#[derive(Clone, Debug, Serialize)]
pub struct INode {
    pub(crate) state: INodeState,
	pub text: Vec<CharNode>, // 文字节点
	pub char_index: usize, // 如果是图文混排，代表在Vec<CharNode>中的位置
	pub scale: f32, // 文字布局的缩放值， 放到其它地方去？TODO
}

impl INode {
    pub fn new(value: INodeStateType, char_index: usize) -> Self {
        INode {
            state: INodeState::new(value as usize + INodeStateType::ChildrenIndex as usize),
			text: Vec::new(),
			char_index: char_index,
			scale: 1.0,
        }
    }
}

impl Default for INode {
    fn default() -> Self {
        INode {
            state: INodeState::new(
                INodeStateType::ChildrenAbs as usize
					+ INodeStateType::ChildrenRect as usize
                    + INodeStateType::ChildrenNoAlignSelf as usize
					+ INodeStateType::ChildrenIndex as usize
					+ INodeStateType::RNode as usize,
            ),
			text: Vec::new(),
			char_index: 0,
			scale: 1.0
        }
    }
}

impl INode {
	pub fn is_vnode(&self) -> bool {
        self.state.vnode()
	}

	// 是否为真实节点
	pub fn is_rnode(&self) -> bool {
        self.state.rnode()
	}
	
    pub fn set_vnode(&mut self, vnode: bool) {
        if vnode {
            self.state.vnode_true();
        } else {
            self.state.vnode_false();
        }
	}
	
	pub fn set_rnode(&mut self, rnode: bool) {
        if rnode {
            self.state.rnode_true();
        } else {
            self.state.rnode_false();
        }
	}
	
    pub fn set_line_start_margin_zero(&mut self, b: bool) {
        if b {
            self.state.line_start_margin_zero_true();
        } else {
            self.state.line_start_margin_zero_false();
        }
	}
	pub fn set_breakline(&mut self, b: bool) {
        if b {
            self.state.breakline_true();
        } else {
            self.state.breakline_false();
        }
    }
}

impl Default for LayoutR {
    fn default() -> LayoutR {
        LayoutR {
            rect: Rect {
                start: 0.0,
                end: 0.0,
                top: 0.0,
                bottom: 0.0,
            },
            border: Rect {
                start: 0.0,
                end: 0.0,
                top: 0.0,
                bottom: 0.0,
            },
            padding: Rect {
                start: 0.0,
                end: 0.0,
                top: 0.0,
                bottom: 0.0,
            },
        }
    }
}

impl LayoutR {
    // 从LayoutR上获得节点的内容区大小
    pub(crate) fn get_content_size(&self) -> (f32, f32) {
        (
            self.rect.end
                - self.rect.start
                - self.border.start
                - self.border.end
                - self.padding.start
                - self.padding.end,
            self.rect.bottom
                - self.rect.top
                - self.border.top
                - self.border.bottom
                - self.padding.top
                - self.padding.bottom,
        )
    }
}
// 计算时使用的临时数据结构
struct Cache {
    // size: Size<Number>,
    size1: (f32, f32), // 最小大小
    main: Number,   // 主轴的大小, 用于约束换行，该值需要参考节点设置的width或height，以及max_width或max_height, 如果都未设置，则该值为无穷大
    cross: Number,  // 交叉轴的大小
    main_line: f32, // 主轴的大小, 用于判断是否折行

    main_value: f32, // 主轴的像素大小，该值需要参考width或height，以及min_width或min_height，用于子节点未将该节点撑得更大时，节点的主轴布局结果
    cross_value: f32, // 交叉轴的像素大小，该值需要参考width或height，以及min_width或min_height，用于子节点未将该节点撑得更大时，节点的交叉轴布局结果

    state: INodeState, // 统计子节点的 ChildrenAbs ChildrenNoAlignSelf ChildrenIndex

    heap: SimpleHeap<OrderSort>,
    temp: Temp, // 缓存的子节点数组
}
#[derive(Clone, PartialEq, PartialOrd, Debug)]
enum TempType {
    None,
    Ok,
    R(Temp),
    CharIndex(usize),
}
impl Default for TempType {
    fn default() -> Self {
        TempType::None
    }
}
// 排序节点
#[derive(Default, Clone, PartialEq, PartialOrd, Debug)]
struct OrderSort(isize, usize, RelNodeInfo, TempType); // (order, index, Info, temp)
impl Ord for OrderSort {
    fn cmp(&self, other: &Self) -> Ordering {
        if self.0 > other.0 {
            Ordering::Greater
        }else if self.0 < other.0 {
            Ordering::Less
        }else if self.1 > other.1 {
            Ordering::Greater
        }else if self.1 < other.1 {
            Ordering::Less
        }else{
            Ordering::Equal
        }
    }
}
impl Eq for OrderSort {}

//临时缓存的节点样式、大小和子节点数组
#[derive(Default, Clone, PartialEq, PartialOrd, Debug)]
struct Temp {
    flex: ContainerStyle,
    row: bool,
    abs_vec: Vec<(usize, usize, usize, INodeState, bool)>, // (id, children_head, children_tail, state, is_text) 绝对定位的子节点数组
    rel_vec: Vec<(RelNodeInfo, TempType)>,                 // 相对定位的子节点数组
    children_percent: bool,                                // 子节点是否有百分比宽高
}
//容器样式
#[derive(Default, Clone, PartialEq, PartialOrd, Debug)]
pub(crate) struct ContainerStyle {
    pub(crate) flex_direction: FlexDirection,
    pub(crate) flex_wrap: FlexWrap,
    pub(crate) justify_content: JustifyContent,
    pub(crate) align_items: AlignItems,
    pub(crate) align_content: AlignContent,
}
//相对定位下缓存的节点信息
#[derive(Default, Clone, PartialEq, PartialOrd, Debug)]
struct RelNodeInfo {
    id: usize,
    grow: f32,                    // 节点grow的值
    shrink: f32,                  // 节点shrink的值
    main: f32,                    // 节点主轴尺寸(受basis影响)
    cross: f32,                   // 节点交叉轴尺寸
    margin_main: f32,             // 节点主轴方向 margin_start margin_end的大小
    margin_main_start: Number,    // 节点主轴方向 margin_start的大小
    margin_main_end: Number,      // 节点主轴方向 margin_end的大小
    margin_cross_start: Number,   // 节点交叉轴方向 margin_start的大小
    margin_cross_end: Number,     // 节点交叉轴方向 margin_end的大小
    align_self: AlignSelf,        // 节点的align_self
    main_d: Dimension,            // 节点主轴大小
    cross_d: Dimension,           // 节点交叉轴大小
	line_start_margin_zero: bool, // 如果该元素为行首，则margin_start为0
	breakline: bool, 			// 强制换行
	// min_main: Number,  //主轴最小尺寸
	// max_main: Number, // 主轴最大尺寸
}

// 计算时统计的行信息
#[derive(Default, Clone, PartialEq, PartialOrd, Debug)]
struct LineInfo {
    main: f32,            // 行内节点主轴尺寸的总值，不受basis影响
    cross: f32,           // 多行子节点交叉轴的像素的累计值
    item: LineItem,       // 当前计算的行
    items: Vec<LineItem>, // 已计算的行
}
//行信息中每行条目
#[derive(Default, Clone, PartialEq, PartialOrd, Debug)]
struct LineItem {
    count: usize,       // 行内节点总数量
    grow: f32,          // 行内节点grow的总值
    shrink: f32,        // 行内节点shrink的总值
    margin_auto: usize, // 行内节点主轴方向 margin=auto 的数量
    main: f32,          // 行内节点主轴尺寸的总值（包括size margin）
    cross: f32,         // 行内节点交叉轴尺寸的最大值
}

#[derive(PartialEq, Debug)]
enum LayoutResult {
    None,
    Size((f32, f32)),
}

impl LineItem {
    // 将节点信息统计到行条目上
    fn merge(&mut self, info: &RelNodeInfo, line_start: bool) {
        self.count += 1;
        self.grow += info.grow;
        self.shrink += info.shrink;
        self.main += info.main;
        let mut cross = info.cross;
        match info.margin_main_end {
            Number::Defined(r) => self.main += r,
            _ => self.margin_auto += 1,
        }
        match info.margin_cross_start {
            Number::Defined(r) => cross += r,
            _ => (),
        }
        match info.margin_cross_end {
            Number::Defined(r) => cross += r,
            _ => (),
        }
        if self.cross < cross {
            self.cross = cross;
        }
        if line_start && info.line_start_margin_zero {
            return;
        }
        match info.margin_main_start {
            Number::Defined(r) => self.main += r,
            _ => self.margin_auto += 1,
        }
    }
}

impl Cache {
    fn new(flex: ContainerStyle, size: Size<Number>, min_size: Size<Number>, max_width: Number, max_height: Number) -> Self {
        // 计算主轴和交叉轴，及大小
        let row = flex.flex_direction == FlexDirection::Row
            || flex.flex_direction == FlexDirection::RowReverse;
        let (main, cross, max_main, min_main, min_cross) = if row {
            (size.width, size.height, max_width, min_size.width, min_size.height)
        } else {
            (size.height, size.width, max_height, min_size.height, min_size.width)
        };
        let m = if flex.flex_wrap == FlexWrap::NoWrap {
            std::f32::INFINITY
        } else {
			max_calc(main, max_main).or_else(std::f32::INFINITY)
        };
        unsafe { PP += 1 };
        Cache {
            // size,
            size1: (min_size.width.or_else(0.0), min_size.height.or_else(0.0)),
            main,
            cross,
            main_line: m,
            main_value: min_main.or_else(0.0),
            cross_value: min_cross.or_else(0.0),
            state: INodeState::new(
                INodeStateType::ChildrenAbs as usize
					+ INodeStateType::ChildrenRect as usize
                    + INodeStateType::ChildrenNoAlignSelf as usize
                    + INodeStateType::ChildrenIndex as usize,
            ),
            heap: SimpleHeap::new(Ordering::Less),
            temp: Temp::new(flex, row),
        }
    }
    // 自动布局，计算宽高， 如果is_notify则返回Temp(宽度或高度auto、宽度或高度undefined的节点会进入此方法)
    fn auto_layout<T>(
        &mut self,
        tree: &IdTree<usize>,
        i_nodes: &mut impl IndexMut<usize, Output = INode>,
        rect_style_map: &impl Index<usize, Output = RectStyle>,
        other_style_map: &impl Index<usize, Output = OtherStyle>,
        layout_map: &mut impl IndexMut<usize, Output = LayoutR>,
        notify: fn(&mut T, usize, &LayoutR),
        notify_arg: &mut T,
        is_notify: bool,
        id: usize,
        is_text: bool,
        child_head: usize,
        child_tail: usize,
        children_index: bool,
        direction: Direction,
        border: &Rect<Dimension>,
        padding: &Rect<Dimension>,
    ) -> (f32, f32, TempType) {
        debug_println!(
            "{:?}auto_layout1: id:{:?} head:{:?} tail:{:?} is_notify:{:?}",
            ppp(),
            id,
            child_head,
            child_tail,
            is_notify
        );
        self.do_layout(
            tree,
            i_nodes,
            rect_style_map,
            other_style_map,
            layout_map,
            notify,
            notify_arg,
            is_notify,
            id,
            is_text,
            child_head,
            child_tail,
            children_index,
            direction,
        );
        debug_println!(
            "{:?}auto_layout2: id:{:?}, size:{:?}",
            ppp(),
            id,
            (self.main_value, self.cross_value)
        );
        let (w, h) = self.temp.main_cross(self.main_value, self.cross_value);
        (
            calc_size_from_content(w, border.start, border.end, padding.start, padding.end),
            calc_size_from_content(h, border.top, border.bottom, padding.top, padding.bottom),
            if is_notify {
                TempType::Ok
            } else {
                // 则将布局的中间数组暂存下来
                TempType::R(replace(&mut self.temp, Temp::default()))
            },
        )
    }
    fn do_layout<T>(
        &mut self,
        tree: &IdTree<usize>,
        i_nodes: &mut impl IndexMut<usize, Output = INode>,
        rect_style_map: &impl Index<usize, Output = RectStyle>,
        other_style_map: &impl Index<usize, Output = OtherStyle>,
        layout_map: &mut impl IndexMut<usize, Output = LayoutR>,
        notify: fn(&mut T, usize, &LayoutR),
        notify_arg: &mut T,
        is_notify: bool,
        id: usize,
        is_text: bool,
        child_head: usize,
        child_tail: usize,
        children_index: bool,
        direction: Direction,
    ) {
        let mut line = LineInfo::default();
        debug_println!(
            "{:?}do layout1, id:{:?} is_notify:{:?}",
            ppp(),
            id,
            is_notify
        );
        if is_text {
            let i_node = &mut i_nodes[id];
            self.text_layout(id, &mut i_node.text, &mut line, 0);
        } else {
            self.node_layout(
                tree,
                i_nodes,
                rect_style_map,
                other_style_map,
                layout_map,
                notify,
                notify_arg,
                is_notify && self.main.is_defined() && self.cross.is_defined(),
                &mut line,
                if direction != Direction::RTL {
                    child_head
                } else {
                    child_tail
                },
                children_index,
                direction,
            );
		}
		line.cross += line.item.cross;

        debug_println!(
            "{:?}do layout2, id:{:?} line:{:?}, vec:{:?}",
            ppp(),
            id,
            &line,
            &self.temp.rel_vec
        );
        if children_index { // 从堆中添加到数组上
            while let Some(OrderSort(_, _, info, temp)) = self.heap.pop() {
                self.temp.rel_vec.push((info, temp))
            }
        }
        // 如果自动大小， 则计算实际大小
        if self.main.is_undefined() {
            self.main_value = f32::max(line.main, self.main_value);
        }
        if self.cross.is_undefined() {
			// self.cross1 = line.cross + line.item.cross; ？？？
			self.cross_value = f32::max(line.cross, self.cross_value);
        }
        // 记录节点的子节点的统计信息
        // let node = &tree[id];
        let i_node = &mut i_nodes[id];
        i_node.state.set_false(&INodeState::new(
            INodeStateType::ChildrenAbs as usize
				+ INodeStateType::ChildrenRect as usize
                + INodeStateType::ChildrenNoAlignSelf as usize
                + INodeStateType::ChildrenIndex as usize,
        ));
        i_node.state.set_true(&self.state);
        // 根据is_notify决定是否继续计算
        if is_notify {
            self.temp.layout(
                tree,
                i_nodes,
                rect_style_map,
                other_style_map,
                layout_map,
                notify,
                notify_arg,
                self.temp.main_cross(self.main_value, self.cross_value),
                self.main_value,
                self.cross_value,
                &line,
            );
        }
    }
    // 文字的flex布局
    fn text_layout(
        &mut self,
        id: usize,
        text: &mut Vec<CharNode>,
        line: &mut LineInfo,
        mut char_index: usize,
    ) {
		debug_println!("text_layout, id:{}", id);
        let len = text.len();
        while char_index < len {
            let r = &text[char_index];
            let (main_d, cross_d) = self.temp.main_cross(r.size.0, r.size.1);
            let margin = self.temp.main_cross(
                (Dimension::Points(r.margin_start), Dimension::Points(0.0)),
                (Dimension::Points(0.0), Dimension::Points(0.0)),
            );
            let mut info = RelNodeInfo {
                id,
                grow: 0.0,
                shrink: 0.0,
                main: main_d,
                cross: cross_d,
                margin_main: 0.0,
                margin_main_start: calc_number((margin.0).0, self.main_value),
                margin_main_end: calc_number((margin.0).1, self.main_value),
                margin_cross_start: calc_number((margin.1).0, self.cross_value),
                margin_cross_end: calc_number((margin.1).1, self.cross_value),
                align_self: AlignSelf::Auto,
                main_d: Dimension::Points(main_d),
                cross_d: Dimension::Points(cross_d),
				line_start_margin_zero: true,
				breakline: r.ch == char::from('\n'),
				// min_main: Number::Undefined,
				// max_main: Number::Undefined,
            };
            let start = info.margin_main_start.or_else(0.0);
            let end = info.margin_main_end.or_else(0.0);
            // 主轴auto时记录子节点实际大
            let line_start = if line.item.count == 0 {
                // 处理行首
                0.0
            } else {
                start
            };
            info.margin_main = start + end;
            line.main += info.main + line_start + end;
			self.add_vec(line, 0, info, TempType::CharIndex(char_index));
            // 判断是否为单词容器
            if r.ch == char::from(0) {
                char_index += r.ch_id_or_count;
            } else {
                char_index += 1;
            }
		}
    }
    // 节点的flex布局
    fn node_layout<T>(
        &mut self,
        tree: &IdTree<usize>,
        i_nodes: &mut impl IndexMut<usize, Output = INode>,
        rect_style_map: &impl Index<usize, Output = RectStyle>,
        other_style_map: &impl Index<usize, Output = OtherStyle>,
        layout_map: &mut impl IndexMut<usize, Output = LayoutR>,
        notify: fn(&mut T, usize, &LayoutR),
        notify_arg: &mut T,
        is_notify: bool,
        line: &mut LineInfo,
        mut child: usize,
        children_index: bool,
        direction: Direction,
    ) {
        while child > 0 {
            let n = &tree[child];
            let i_node = &mut i_nodes[child];
            if i_node.state.abs() {
                if i_node.state.self_rect() {
                    // 绝对区域不需计算
                    child = node_iter(direction, n);
                    continue;
                }
                self.state.children_rect_false();
                let id = child;
                child = node_iter(direction, n);
                let child_head = n.children().head;
                let child_tail = n.children().tail;
                let state = i_node.state;
                i_node.state.set_false(&INodeState::new(
                    INodeStateType::ChildrenDirty as usize + INodeStateType::SelfDirty as usize,
                ));
                let is_text = i_node.text.len() > 0;
                if is_notify {
                    abs_layout(
                        tree,
                        i_nodes,
                        rect_style_map,
                        other_style_map,
                        layout_map,
                        notify,
                        notify_arg,
                        id,
                        is_text,
                        child_head,
                        child_tail,
                        state,
                        self.size1,
                        &self.temp.flex,
                    );
                } else {
                    self.temp
                        .abs_vec
                        .push((id, child_head, child_tail, state, is_text));
                }
                continue;
			}
            let style = &other_style_map[child];
            let rect_style = &rect_style_map[child];
            if style.display == Display::None {
                child = node_iter(direction, n);
                continue;
			}
			if !i_node.state.self_rect() {
				self.state.children_rect_false();
			}
            self.state.children_abs_false();
            let id = child;
            child = node_iter(direction, n);
            let vnode = i_node.state.vnode();
            if vnode {
                // 如果是虚拟节点， 则遍历其子节点， 加入到列表中
                let node = unsafe { tree.get_unchecked(id) };
                let child = if direction != Direction::RTL {
                    node.children().head
                } else {
                    node.children().tail
                };
                self.node_layout(
                    tree,
                    i_nodes,
                    rect_style_map,
                    other_style_map,
                    layout_map,
                    notify,
                    notify_arg,
                    is_notify,
                    line,
                    child,
                    children_index,
                    direction,
				);
				// if is_notify {
					notify(notify_arg, id, &layout_map[id]);
				// }
                continue;
            }
            let order = style.order;
            if order != 0 {
                self.state.children_index_false();
            }
            if style.align_self != AlignSelf::Auto {
                self.state.children_no_align_self_false();
            }
            // flex布局时， 如果子节点的宽高未定义，则根据子节点的布局进行计算。如果子节点的宽高为百分比，并且父节点对应宽高未定义，则为0
            let w = calc_number(rect_style.size.width, self.size1.0);
			let h = calc_number(rect_style.size.height, self.size1.1);
			debug_println!("id: {}, parent_size:{:?}", id, self.size1);
            let basis = style.flex_basis;
            let (main_d, cross_d) = self
                .temp
				.main_cross(rect_style.size.width, rect_style.size.height);
			
			let (min_width, max_width, min_height, max_height) = (
				calc_number(style.min_size.width, self.main_value),
				calc_number(style.max_size.width, self.main_value),
				calc_number(style.min_size.height, self.cross_value),
				calc_number(style.max_size.height, self.cross_value),
			);
			let (max_main, max_cross) = self
                .temp
				.main_cross(max_width, max_height);
			let (min_main, min_cross) = self
                .temp
				.main_cross(min_width, min_height);
            let margin = self.temp.main_cross(
                (rect_style.margin.start, rect_style.margin.end),
                (rect_style.margin.top, rect_style.margin.bottom),
			);
			debug_println!("main1,id:{}, main1:{:?}, main_d: {:?}, rect_style: {:?}, min_main: {:?}, max_main: {:?}", id, self.main_value, main_d, rect_style, min_main, max_main);
            let mut info = RelNodeInfo {
                id,
                grow: style.flex_grow,
                shrink: style.flex_shrink,
                main: min_max_calc(main_d.resolve_value(self.main_value), min_main, max_main),
				cross: min_max_calc(cross_d.resolve_value(self.cross_value),min_cross,max_cross),
                margin_main: 0.0,
                margin_main_start: calc_number((margin.0).0, self.main_value),
                margin_main_end: calc_number((margin.0).1, self.main_value),
                margin_cross_start: calc_number((margin.1).0, self.cross_value),
                margin_cross_end: calc_number((margin.1).1, self.cross_value),
                align_self: style.align_self,
                main_d: main_d,
                cross_d: cross_d,
				line_start_margin_zero: i_node.state.line_start_margin_zero(),
				breakline: i_node.state.breakline(),
				// min_main: min_main,
				// max_main: max_main,
				
            };
            let temp = if w == Number::Undefined || h == Number::Undefined {
                // 需要计算子节点大小
                let flex = ContainerStyle::new(style);
                let direction = style.direction;
                let border = style.border.clone();
                let padding = style.padding.clone();
                // 子节点大小是否不会改变， 如果不改变则直接布局
                let mut fix = true;
                // 主轴有3种情况后面可能会被改变大小
                if main_d.is_undefined() {
                    fix =
                        basis.is_undefined() && style.flex_grow == 0.0 && style.flex_shrink == 0.0;
                }
                //  交叉轴有2种情况后面可能会被改变大小
                if fix && cross_d.is_undefined() {
                    fix = style.align_self != AlignSelf::Stretch
                        && style.align_items != AlignItems::Stretch;
                }
                debug_println!(
                    "{:?}calc size: id:{:?} fix:{:?} size:{:?} next:{:?}",
                    ppp(),
                    id,
                    fix,
                    (w, h),
                    child
                );
                let child_head = n.children().head;
                let child_tail = n.children().tail;
                let n_children_index = i_node.state.children_index();
                let is_text = i_node.text.len() > 0;
                let w = calc_content_size(w, border.start, border.end, padding.start, padding.end);
                let h =
                    calc_content_size(h, border.top, border.bottom, padding.top, padding.bottom);
                let mut cache = Cache::new(
                    flex.clone(),
                    Size {
                        width: w,
                        height: h,
					},Size {
                        width: calc_length(w, min_width),
                        height: calc_length(h, min_height),
					},
					calc_content_size(max_width, border.start, border.end, padding.start, padding.end),
					calc_content_size(max_height, border.top, border.bottom, padding.top, padding.bottom)
				);
					debug_println!("cache, main_line: {:?}, id: {}", cache.main_line, id);
				// cache.main_line = 
				// max_calc(w, max_width);
				// max_calc(h, max_height);
                let (ww, hh, r) = cache.auto_layout(
                    tree,
                    i_nodes,
                    rect_style_map,
                    other_style_map,
                    layout_map,
                    notify,
                    notify_arg,
                    fix,
                    id,
                    is_text,
                    child_head,
                    child_tail,
                    n_children_index,
                    direction,
                    &border,
                    &padding,
                );
                let mc = self.temp.main_cross(ww, hh);
                info.main = min_max_calc(mc.0, min_main, max_main);
                info.cross = min_max_calc(mc.1, min_cross, max_cross);
                r
            } else {
                // 确定大小的节点， TempType为None
                // debug_println!("static size: id:{:?} size:{:?} next:{:?}", id, (w, h), child);
                TempType::None
            };
            let start = info.margin_main_start.or_else(0.0);
            let end = info.margin_main_end.or_else(0.0);
            // 主轴auto时记录子节点实际大
            let line_start = if line.item.count == 0 && info.line_start_margin_zero {
                // 处理行首
                0.0
            } else {
                start
            };
            info.margin_main = start + end;
            line.main += info.main + line_start + end;
            match basis {
                // 如果有basis, 则修正main
                Dimension::Points(r) => {
                    info.main = r;
                    info.main_d = basis;
                }
                Dimension::Percent(r) => {
                    info.main = self.main_value * r;
                    info.main_d = basis;
                }
                _ => (),
            };
            match info.main_d {
                Dimension::Percent(_r) => self.temp.children_percent = true,
                _ => match info.cross_d {
                    Dimension::Percent(_r) => self.temp.children_percent = true,
                    _ => (),
                },
            };
            // 设置shrink的大小
            info.shrink *= info.main;
            if children_index {
                // 如果需要排序，调用不同的添加方法
                self.add_vec(line, order, info, temp);
            } else {
                self.add_heap(line, order, info, temp);
            };
		}
    }
    // 添加到数组中，计算当前行的grow shrink 是否折行及折几行
    fn add_vec(&mut self, line: &mut LineInfo, _order: isize, info: RelNodeInfo, temp: TempType) {
        // debug_println!("add info:{:?}", info);
        line.add(self.main_line, &info);
        self.temp.rel_vec.push((info, temp));
    }
    // 添加到堆中
    fn add_heap(
        &mut self,
        line: &mut LineInfo,
        order: isize,
        info: RelNodeInfo,
        temp: TempType,
    ) {
        line.add(self.main_line, &info);
        self.heap.push(OrderSort(order, self.heap.len(), info, temp));
    }
}

impl Temp {
    fn new(flex: ContainerStyle, row: bool) -> Self {
        Temp {
            flex,
            row,
            abs_vec: Vec::new(),
            rel_vec: Vec::new(),
            children_percent: false,
        }
    }
    fn main_cross<T>(&self, w: T, h: T) -> (T, T) {
        if self.row {
            (w, h)
        } else {
            (h, w)
        }
    }

    // 用缓存的相对定位的子节点数组重建行信息
    fn reline(&mut self, main: f32, cross: f32) -> LineInfo {
        let mut line = LineInfo::default();
        if self.children_percent {
            for r in self.rel_vec.iter_mut() {
                // 修正百分比的大小
                match r.0.main_d {
                    Dimension::Percent(rr) => {
                        r.0.main = main * rr;
                    }
                    _ => (),
                }
                // 修正百分比的大小
                match r.0.cross_d {
                    Dimension::Percent(rr) => {
                        r.0.cross = cross * rr;
                    }
                    _ => (),
                }
                line.add(main, &r.0);
            }
        } else {
            for r in self.rel_vec.iter() {
                line.add(main, &r.0);
            }
        }
        unsafe { PP += 1 };
        debug_println!("{:?}reline: line:{:?}", ppp(), &line);
        line
    }
    // 实际进行子节点布局
    fn layout<T>(
        &mut self,
        tree: &IdTree<usize>,
        i_nodes: &mut impl IndexMut<usize, Output = INode>,
        rect_style_map: &impl Index<usize, Output = RectStyle>,
        other_style_map: &impl Index<usize, Output = OtherStyle>,
        layout_map: &mut impl IndexMut<usize, Output = LayoutR>,
        notify: fn(&mut T, usize, &LayoutR),
        notify_arg: &mut T,
        size: (f32, f32),
        main: f32,
        cross: f32,
        line: &LineInfo,
    ) {
        debug_println!(
            "{:?}layout: style:{:?} size:{:?} main_cross:{:?}",
            ppp(),
            self.flex,
            size,
            (main, cross)
        );
        // 处理abs_vec
        for e in self.abs_vec.iter() {
            abs_layout(
                tree,
                i_nodes,
                rect_style_map,
                other_style_map,
                layout_map,
                notify,
                notify_arg,
                e.0,
                e.4,
                e.1,
                e.2,
                e.3,
                size,
                &self.flex,
            );
        }
        let normal = self.flex.flex_direction == FlexDirection::Row
            || self.flex.flex_direction == FlexDirection::Column;
        let mut start = 0;
        // 根据行列信息，对每个节点布局
        if line.items.len() == 0 {
            // 单行处理
            self.single_line(
                tree,
                i_nodes,
                rect_style_map,
                other_style_map,
                layout_map,
                notify,
                notify_arg,
                main,
                &line.item,
                &mut start,
                self.rel_vec.len(),
                size,
                0.0,
                cross,
                normal,
            );
            return;
        }

        // 多行布局，计算开始位置和分隔值
        let (mut pos, split) = match self.flex.align_content {
            AlignContent::FlexStart => {
                if self.flex.flex_wrap != FlexWrap::WrapReverse {
                    (0.0, 0.0)
                } else {
                    (cross, 0.0)
                }
            }
            AlignContent::FlexEnd => {
                if self.flex.flex_wrap != FlexWrap::WrapReverse {
                    (cross - line.cross, 0.0)
                } else {
                    (line.cross, 0.0)
                }
            }
            AlignContent::Center => {
                if self.flex.flex_wrap != FlexWrap::WrapReverse {
                    ((cross - line.cross) / 2.0, 0.0)
                } else {
                    ((cross + line.cross) / 2.0, 0.0)
                }
            }
            AlignContent::SpaceBetween => {	
                if self.flex.flex_wrap != FlexWrap::WrapReverse {
                    if line.items.len() > 0 {
                        (0.0, (cross - line.cross) / line.items.len() as f32)
                    } else {
                        ((cross - line.cross) / 2.0, 0.0)
                    }
                } else {
                    if line.items.len() > 0 {
                        (cross, (cross - line.cross) / line.items.len() as f32)
                    } else {
                        ((cross + line.cross) / 2.0, 0.0)
                    }
                }
            }
            AlignContent::SpaceAround => {
                let s = (cross - line.cross) / (line.items.len() + 1) as f32;
                if self.flex.flex_wrap != FlexWrap::WrapReverse {
                    (s / 2.0, s)
                } else {
                    (cross - s / 2.0, s)
                }
            }
            _ => {
                if line.cross - cross > EPSILON {
                    if self.flex.flex_wrap != FlexWrap::WrapReverse {
                        (0.0, 0.0)
                    } else {
                        (cross, 0.0)
                    }
                } else {
                    // 伸展， 平分交叉轴
                    let mut pos = if self.flex.flex_wrap != FlexWrap::WrapReverse {
                        0.0
                    } else {
                        cross
                    };
                    let cross = cross / (line.items.len() + 1) as f32;
                    for item in line.items.iter() {
                        let (cross_start, cross_end) = self.multi_calc(cross, 0.0, &mut pos);
                        self.single_line(
                            tree,
                            i_nodes,
                            rect_style_map,
                            other_style_map,
                            layout_map,
                            notify,
                            notify_arg,
                            main,
                            &item,
                            &mut start,
                            item.count,
                            size,
                            cross_start,
                            cross_end,
                            normal,
                        );
                    }
                    let (cross_start, cross_end) = self.multi_calc(cross, 0.0, &mut pos);
                    self.single_line(
                        tree,
                        i_nodes,
                        rect_style_map,
                        other_style_map,
                        layout_map,
                        notify,
                        notify_arg,
                        main,
                        &line.item,
                        &mut start,
                        line.item.count,
                        size,
                        cross_start,
                        cross_end,
                        normal,
                    );
                    return;
                }
            }
        };
        for item in line.items.iter() {
			debug_println!("single_line!!, item: {:?}, split: {:?}, pos: {:?}", item, split, pos);
            let (cross_start, cross_end) = self.multi_calc(item.cross, split, &mut pos);
            self.single_line(
                tree,
                i_nodes,
                rect_style_map,
                other_style_map,
                layout_map,
                notify,
                notify_arg,
                main,
                &item,
                &mut start,
                item.count,
                size,
                cross_start,
                cross_end,
                normal,
            );
		}
		debug_println!("single_line!!, item: {:?}, split: {:?}, pos: {:?}, cross:{:?}", line.item, split, pos, line.cross);
        let (cross_start, cross_end) = self.multi_calc(line.item.cross, split, &mut pos);
        self.single_line(
            tree,
            i_nodes,
            rect_style_map,
            other_style_map,
            layout_map,
            notify,
            notify_arg,
            main,
            &line.item,
            &mut start,
            line.item.count,
            size,
            cross_start,
            cross_end,
            normal,
        );
    }
    // 多行的区间计算
    fn multi_calc(&self, cross: f32, split: f32, pos: &mut f32) -> (f32, f32) {
        let start = *pos;
        if self.flex.flex_wrap != FlexWrap::WrapReverse {
            let end = *pos + cross;
            *pos = end + split;
            (start, end)
        } else {
            let end = *pos - cross;
            *pos = end - split;
            (end, start)
        }
    }

    // 处理单行的节点布局
    fn single_line<T>(
        &mut self,
        tree: &IdTree<usize>,
        i_nodes: &mut impl IndexMut<usize, Output = INode>,
        rect_style_map: &impl Index<usize, Output = RectStyle>,
        other_style_map: &impl Index<usize, Output = OtherStyle>,
        layout_map: &mut impl IndexMut<usize, Output = LayoutR>,
        notify: fn(&mut T, usize, &LayoutR),
        notify_arg: &mut T,
        main: f32,
        item: &LineItem,
        start: &mut usize,
        count: usize,
        content_size: (f32, f32),
        cross_start: f32,
        cross_end: f32,
        normal: bool,
    ) {
        debug_println!(
            "{:?}single_line: normal:{:?} content_size:{:?}, cross:{:?} start_end:{:?} main:{:?}",
            ppp(),
            normal,
            content_size,
            (cross_start, cross_end),
            (*start, count),
            (main, item.main),
        );
        let first = unsafe { self.rel_vec.get_unchecked_mut(*start) };
        if first.0.line_start_margin_zero {
            // 修正行首的margin
            first.0.margin_main_start = Number::Defined(0.0);
        }
        let end = *start + count;
        let mut pos = if normal { 0.0 } else { main };
        // 浮点误差计算
        if main - item.main > EPSILON {
            // 表示需要放大
            if item.grow > 0.0 {
                // grow 填充
                let split = (main - item.main) / item.grow;
                item_calc!(
                    self,
                    tree,
                    i_nodes,
                    rect_style_map,
                    other_style_map,
                    layout_map,
                    notify,
                    notify_arg,
                    start,
                    end,
                    content_size,
                    cross_start,
                    cross_end,
                    normal,
                    pos,
                    split,
                    grow_calc,
                    grow_calc_reverse
                );
                return;
            } else if item.margin_auto > 0 {
                // margin_auto 填充
                let split = (main - item.main) / item.margin_auto as f32;
                item_calc!(
                    self,
                    tree,
                    i_nodes,
                    rect_style_map,
                    other_style_map,
                    layout_map,
                    notify,
                    notify_arg,
                    start,
                    end,
                    content_size,
                    cross_start,
                    cross_end,
                    normal,
                    pos,
                    split,
                    margin_calc,
                    margin_calc_reverse
                );
                return;
            }
        } else if EPSILON < item.main - main {
            if item.shrink > 0.0 {
                // 表示需要收缩
                let split = (item.main - main) / item.shrink;
                item_calc!(
                    self,
                    tree,
                    i_nodes,
                    rect_style_map,
                    other_style_map,
                    layout_map,
                    notify,
                    notify_arg,
                    start,
                    end,
                    content_size,
                    cross_start,
                    cross_end,
                    normal,
                    pos,
                    split,
                    shrink_calc,
                    shrink_calc_reverse
                );
                return;
            }
        }
        let (mut pos, split) = match self.flex.justify_content {
            JustifyContent::FlexStart => {
                if normal {
                    (0.0, 0.0)
                } else {
                    (main, 0.0)
                }
            }
            JustifyContent::FlexEnd => {
                if normal {
                    (main - item.main, 0.0)
                } else {
                    (item.main, 0.0)
                }
            }
            JustifyContent::Center => {
                if normal {
                    ((main - item.main) / 2.0, 0.0)
                } else {
                    ((main + item.main) / 2.0, 0.0)
                }
            }
            JustifyContent::SpaceBetween => {	
                if normal {
                    if item.count > 1 {
                        (0.0, (main - item.main) / (item.count - 1) as f32)
                    } else {
                        ((main - item.main) / 2.0, 0.0)
                    }
                } else {
                    if item.count > 1 {
                        (main, (main - item.main) / (item.count - 1) as f32)
                    } else {
                        ((main - item.main) / 2.0, 0.0)
                    }
                }
            }
            JustifyContent::SpaceAround => {
                let s = (main - item.main) / item.count as f32;
                if normal {
                    (s / 2.0, s)
                } else {
                    (main - s / 2.0, s)
                }
            }
            _ => {
                let s = (main - item.main) / (item.count + 1) as f32;
                if normal {
                    (s, s)
                } else {
                    (main - s, s)
                }
            }
        };
        debug_println!("{:?}main calc: pos:{:?} split:{:?}", ppp(), pos, split);
        item_calc!(
            self,
            tree,
            i_nodes,
            rect_style_map,
            other_style_map,
            layout_map,
            notify,
            notify_arg,
            start,
            end,
            content_size,
            cross_start,
            cross_end,
            normal,
            pos,
            split,
            main_calc,
            main_calc_reverse
        );
    }
}

impl LineInfo {
    // 添加到数组中，计算当前行的grow shrink 是否折行及折几行
    fn add(&mut self, main: f32, info: &RelNodeInfo) {
		debug_println!("add, main: {:?}, {:?}, self.item: {:?}", main, info, self.item);
        // 浮点误差判断是否折行
<<<<<<< HEAD
        if (self.item.count > 0 && self.item.main + info.main + info.margin_main > main + EPSILON) || info.breakline {
			self.cross += self.item.cross;
			debug_println!("breakline, self.cross:{:?}, self.item.cross: {:?}", self.cross, self.item.cross);
=======
        if (self.item.count > 0 && self.item.main + info.main + info.margin_main - main > EPSILON) || info.breakline {
            self.cross += self.item.cross;
>>>>>>> d87a8560
            let t = replace(&mut self.item, LineItem::default());
            self.items.push(t);
            self.item.merge(info, true);
        } else {
            self.item.merge(info, self.item.count == 0);
        }
    }
}
impl ContainerStyle {
    pub(crate) fn new(s: &OtherStyle) -> Self {
        ContainerStyle {
            flex_direction: s.flex_direction,
            flex_wrap: s.flex_wrap,
            justify_content: s.justify_content,
            align_items: s.align_items,
            align_content: s.align_content,
        }
    }
}

// 绝对定位下的布局，如果size=auto， 会先调用子节点的布局
pub(crate) fn abs_layout<T>(
    tree: &IdTree<usize>,
    i_nodes: &mut impl IndexMut<usize, Output = INode>,
    rect_style_map: &impl Index<usize, Output = RectStyle>,
    other_style_map: &impl Index<usize, Output = OtherStyle>,
    layout_map: &mut impl IndexMut<usize, Output = LayoutR>,
    notify: fn(&mut T, usize, &LayoutR),
    notify_arg: &mut T,
    id: usize,
    is_text: bool,
    child_head: usize,
    child_tail: usize,
    state: INodeState,
    parent_size: (f32, f32),
    flex: &ContainerStyle,
) {
    let style = &other_style_map[id];
    let rect_style = &rect_style_map[id];
    if style.display == Display::None {
        return;
    }
    let a1 = match flex.justify_content {
        JustifyContent::Center => 0,
        JustifyContent::FlexEnd => 1,
        _ => -1,
    };
    let a2 = match flex.align_items {
        AlignItems::Center => 0,
        AlignItems::FlexEnd => 1,
        _ => -1,
    };
    let (walign, halign) = if flex.flex_direction == FlexDirection::Row
        || flex.flex_direction == FlexDirection::RowReverse
    {
        (a1, a2)
    } else {
        (a2, a1)
	};

	debug_println!("abs_layout, id:{} size:{:?} position:{:?}", id, rect_style.size, style.position);
    let mut w = calc_rect(
        style.position.start,
        style.position.end,
        rect_style.size.width,
        rect_style.margin.start,
        rect_style.margin.end,
        parent_size.0,
        state.children_abs(),
        walign,
	);
    let mut h = calc_rect(
        style.position.top,
        style.position.bottom,
        rect_style.size.height,
        rect_style.margin.top,
        rect_style.margin.bottom,
        parent_size.1,
        state.children_abs(),
        halign,
	);
	let (min_width, max_width, min_height, max_height) = (
		calc_number( style.min_size.width, parent_size.0),
		calc_number(style.max_size.width, parent_size.0),
		calc_number(style.min_size.height, parent_size.1),
		calc_number(style.max_size.height, parent_size.1),
	);
	debug_println!("abs_layout11, id:{} w:{:?}, h:{:?}", id, w, h);
    if w.0 == Number::Undefined || h.0 == Number::Undefined {
        // 根据子节点计算大小
        let direction = style.direction;
        let pos = style.position.clone();
        let margin = rect_style.margin.clone();
        let border = style.border.clone();
        let padding = style.padding.clone();
        let ww = calc_content_size(w.0, border.start, border.end, padding.start, padding.end);
		let hh = calc_content_size(h.0, border.top, border.bottom, padding.top, padding.bottom);
		let flex = ContainerStyle::new(style);
        let mut cache = Cache::new(
            flex.clone(),
            Size {
                width: ww,
                height: hh,
			},Size {
                width: calc_length(ww, min_width),
                height: calc_length(hh, min_height),
			},
			calc_content_size(max_width, border.start, border.end, padding.start, padding.end),
			calc_content_size(max_height, border.top, border.bottom, padding.top, padding.bottom)
		);

        let (ww, hh, _r) = cache.auto_layout(
            tree,
            i_nodes,
            rect_style_map,
            other_style_map,
            layout_map,
            notify,
            notify_arg,
            true,
            id,
            is_text,
            child_head,
            child_tail,
            state.children_index(),
            direction,
            &border,
            &padding,
		);
		debug_println!("calc_rect: id: {}, hh:{:?}", id, hh);
        // 再次计算区域
        w = calc_rect(
            pos.start,
            pos.end,
            Dimension::Points(ww),
            margin.start,
            margin.end,
            parent_size.0,
            false,
            walign,
        );
        h = calc_rect(
            pos.top,
            pos.bottom,
            Dimension::Points(hh),
            margin.top,
            margin.bottom,
            parent_size.1,
            false,
            halign,
		);
		
        let layout = &mut layout_map[id];
        // 设置布局的值
        set_layout_result(
            layout,
            notify,
            notify_arg,
            id,
            (w.1, h.1),
            (
				min_max_calc(w.0.or_else(0.0), min_width, max_width),
				min_max_calc(h.0.or_else(0.0), min_height, max_height)
			),
            &border,
            &padding,
        );
    } else {
        let flex = ContainerStyle::new(style);
        let direction = style.direction;
        let border = style.border.clone();
		let padding = style.padding.clone();
        set_layout(
            tree,
            i_nodes,
            rect_style_map,
            other_style_map,
            layout_map,
            notify,
            notify_arg,
            id,
            is_text,
            child_head,
            child_tail,
            flex,
            direction,
            border,
            padding,
            state,
            (w.1, h.1),
            (
				min_max_calc(w.0.or_else(0.0), min_width, max_width),
				min_max_calc(h.0.or_else(0.0), min_height, max_height)
			),
        );
    };
}

// 如果节点是相对定位，被设脏表示其修改的数据不会影响父节点的布局 则先检查自身的布局数据，然后修改子节点的布局数据
pub(crate) fn rel_layout<T>(
    tree: &IdTree<usize>,
    i_nodes: &mut impl IndexMut<usize, Output = INode>,
    rect_style_map: &impl Index<usize, Output = RectStyle>,
    other_style_map: &impl Index<usize, Output = OtherStyle>,
    layout_map: &mut impl IndexMut<usize, Output = LayoutR>,
    notify: fn(&mut T, usize, &LayoutR),
    notify_arg: &mut T,
    id: usize,
    is_text: bool,
    child_head: usize,
    child_tail: usize,
    state: INodeState,
) {
    let style = &other_style_map[id];
    if style.display == Display::None {
        return;
    }
    let flex = ContainerStyle::new(style);
    let direction = style.direction;
    let border = style.border.clone();
    let padding = style.padding.clone();
    let rect = layout_map[id].rect;
    set_layout(
        tree,
        i_nodes,
        rect_style_map,
        other_style_map,
        layout_map,
        notify,
        notify_arg,
        id,
        is_text,
        child_head,
        child_tail,
        flex,
        direction,
        border,
        padding,
        state,
        (rect.start, rect.top),
        (rect.end - rect.start, rect.bottom - rect.top),
    );
}

// 设置节点的布局数据，如果内容宽高有改变，则调用自身的子节点布局方法
fn set_layout<T>(
    tree: &IdTree<usize>,
    i_nodes: &mut impl IndexMut<usize, Output = INode>,
    rect_style_map: &impl Index<usize, Output = RectStyle>,
    other_style_map: &impl Index<usize, Output = OtherStyle>,
    layout_map: &mut impl IndexMut<usize, Output = LayoutR>,
    notify: fn(&mut T, usize, &LayoutR),
    notify_arg: &mut T,
    id: usize,
    is_text: bool,
    child_head: usize,
    child_tail: usize,
    flex: ContainerStyle,
    direction: Direction,
    border: Rect<Dimension>,
    padding: Rect<Dimension>,
    state: INodeState,
    pos: (f32, f32),
    size: (f32, f32),
) {
    debug_println!(
        "{:?}set_layout: pos:{:?} size:{:?} id:{:?} head:{:?} tail:{:?} children_dirty:{} self_dirty:{} children_rect:{} children_abs:{}",
        ppp(),
        pos,
        size,
        id,
        child_head,
        child_tail,
		state.children_dirty(),
		state.self_dirty(),
		state.children_rect(),
		state.children_abs()
    );
    // 设置布局的值
    let layout = &mut layout_map[id];
    let r = if state.self_dirty()
        || layout.rect.start != pos.0
        || layout.rect.top != pos.1
        || layout.rect.end - layout.rect.start != size.0
        || layout.rect.bottom - layout.rect.top != size.1
    {
        set_layout_result(layout, notify, notify_arg, id, pos, size, &border, &padding)
    } else {
        LayoutResult::None
    };
    // 递归布局子节点
    let rr = if state.children_dirty() {
        layout.get_content_size()
    } else {
        match r {
            LayoutResult::Size(rr) => {
                if state.children_rect()
                    && (state.children_abs()
                        || (state.children_no_align_self()
                            && (flex.flex_direction == FlexDirection::Row
                                || flex.flex_direction == FlexDirection::Column)
                            && flex.flex_wrap == FlexWrap::NoWrap
                            && flex.justify_content == JustifyContent::FlexStart
                            && flex.align_items == AlignItems::FlexStart))
                {
                    // 节点的宽高变化不影响子节点的布局，还可进一步优化仅交叉轴大小变化
                    return;
                }
                rr
            }
            _ => return,
        }
    };
    // 宽高变动重新布局
    let mut cache = Cache::new(
        flex,
        Size {
            width: Number::Defined(rr.0),
            height: Number::Defined(rr.1),
		},Size {
            width: Number::Defined(rr.0),
            height: Number::Defined(rr.1),
		},
		Number::Undefined,
		Number::Undefined,
    );
    cache.do_layout(
        tree,
        i_nodes,
        rect_style_map,
        other_style_map,
        layout_map,
        notify,
        notify_arg,
        true,
        id,
        is_text,
        child_head,
        child_tail,
        state.children_index(),
        direction,
    );
}

// 设置布局结果
fn set_layout_result<T>(
    layout: &mut LayoutR,
    notify: fn(&mut T, usize, &LayoutR),
    notify_arg: &mut T,
    id: usize,
    pos: (f32, f32),
    size: (f32, f32),
    border: &Rect<Dimension>,
    padding: &Rect<Dimension>,
) -> LayoutResult {
    unsafe {
        PC += 1;
        PP = 0
    };
    let old_rect = layout.rect.clone();
    let old_w = old_rect.end
        - layout.border.end
        - layout.padding.end
        - (old_rect.start + layout.border.start + layout.padding.start);
    let old_h = old_rect.bottom
        - layout.border.bottom
        - layout.padding.bottom
        - (old_rect.top + layout.border.top + layout.padding.top);
    layout.rect.start = pos.0;
    layout.rect.top = pos.1;
    layout.rect.end = pos.0 + size.0;
	layout.rect.bottom = pos.1 + size.1;
    calc_border_padding(border, size.0, size.1, &mut layout.border);
    calc_border_padding(padding, size.0, size.1, &mut layout.padding);
    notify(notify_arg, id, layout);
    let new_pos1 = (
        layout.rect.start + layout.border.start + layout.padding.start,
        layout.rect.top + layout.border.top + layout.padding.top,
    );
    let new_pos2 = (
        layout.rect.end - layout.border.end - layout.padding.end,
        layout.rect.bottom - layout.border.bottom - layout.padding.bottom,
    );
    let size = (new_pos2.0 - new_pos1.0, new_pos2.1 - new_pos1.1);
    if eq_f32(size.0, old_w) && eq_f32(size.1, old_h) {
        LayoutResult::None
    } else {
        LayoutResult::Size(size)
    }
}

const EPSILON: f32 = std::f32::EPSILON * 1024.0;
#[inline]
fn eq_f32(v1: f32, v2: f32) -> bool {
    v1 == v2 || ((v2 - v1).abs() <= EPSILON)
}

// 节点的兄弟节点
fn node_iter<T: Default>(direction: Direction, node: &Node<T>) -> usize {
    if direction != Direction::RTL {
        node.next()
    } else {
        // 处理倒排的情况
        node.prev()
    }
}

fn grow_calc(info: &RelNodeInfo, per: f32, pos: &mut f32) -> (f32, f32) {
	let size = info.main + info.grow * per;
	// if let Number::Defined(r) = info.max_main {
	// 	size = size.min(r);
	// }
    let start = *pos + info.margin_main_start.or_else(0.0);
    *pos = start + size + info.margin_main_end.or_else(0.0);
    (start, size)
}
fn grow_calc_reverse(info: &RelNodeInfo, per: f32, pos: &mut f32) -> (f32, f32) {
	let size = info.main + info.grow * per;
	// if let Number::Defined(r) = info.max_main {
	// 	size = size.min(r);
	// }
    let start = *pos - info.margin_main_end.or_else(0.0) - size;
    *pos = start - info.margin_main_start.or_else(0.0);
    (start, size)
}
fn margin_calc(info: &RelNodeInfo, per: f32, pos: &mut f32) -> (f32, f32) {
    let start = *pos + info.margin_main_start.or_else(per);
    *pos = start + info.main + info.margin_main_end.or_else(per);
    (start, info.main)
}
fn margin_calc_reverse(info: &RelNodeInfo, per: f32, pos: &mut f32) -> (f32, f32) {
    let start = *pos - info.margin_main_end.or_else(per) - info.main;
    *pos = start - info.margin_main_end.or_else(per);
    (start, info.main)
}
fn shrink_calc(info: &RelNodeInfo, per: f32, pos: &mut f32) -> (f32, f32) {
	let size = info.main - info.shrink as f32 * per;
	// if let Number::Defined(r) = info.min_main {
	// 	size = size.max(r);
	// }
    let start = *pos + info.margin_main_start.or_else(0.0);
    *pos = start + size + info.margin_main_end.or_else(0.0);
    (start, size)
}
fn shrink_calc_reverse(info: &RelNodeInfo, per: f32, pos: &mut f32) -> (f32, f32) {
	let size = info.main - info.shrink as f32 * per;
	// if let Number::Defined(r) = info.min_main {
	// 	size = size.max(r);
	// }
    let start = *pos - info.margin_main_end.or_else(0.0) - size;
    *pos = start - info.margin_main_start.or_else(0.0);
    (start, size)
}

fn min_max_calc(mut value: f32, min_value: Number, max_value: Number) -> f32 {
	if let Number::Defined(r) = min_value {
		value = value.max(r);
	}
	if let Number::Defined(r) = max_value {
		value = value.min(r);
	}
    value
}

fn max_calc(mut value: Number, max_value: Number) -> Number {
	match (value, max_value) {
		(Number::Undefined, Number::Defined(_r)) => max_value,
		_ => value,
	}
}

fn main_calc(info: &RelNodeInfo, per: f32, pos: &mut f32) -> (f32, f32) {
    let start = *pos + info.margin_main_start.or_else(0.0);
    *pos = start + info.main + info.margin_main_end.or_else(0.0) + per;
    (start, info.main)
}
fn main_calc_reverse(info: &RelNodeInfo, per: f32, pos: &mut f32) -> (f32, f32) {
    let start = *pos - info.margin_main_end.or_else(0.0) - info.main;
    *pos = start - info.margin_main_start.or_else(0.0) - per;
    (start, info.main)
}
// 返回位置和大小
fn cross_calc(info: &RelNodeInfo, start: f32, end: f32, align_items: AlignItems) -> (f32, f32) {
    debug_println!(
        "{:?}cross_calc, start:{:?}, end:{:?}, info:{:?}",
        ppp(),
        start,
        end,
        info
    );
    match info.align_self {
        AlignSelf::Auto => match align_items {
            AlignItems::FlexStart => align_start(start, end, info),
            AlignItems::FlexEnd => align_end(start, end, info),
            AlignItems::Center => align_center(start, end, info),
            _ if info.cross_d.is_undefined() => align_stretch(start, end, info),
            _ => align_start(start, end, info), // 不支持baseline
        },
        AlignSelf::FlexStart => align_start(start, end, info),
        AlignSelf::FlexEnd => align_end(start, end, info),
        AlignSelf::Center => align_center(start, end, info),
        _ if info.cross_d.is_undefined() => align_stretch(start, end, info),
        _ => align_start(start, end, info), // 不支持baseline
    }
}
// 返回位置和大小
fn align_start(start: f32, end: f32, info: &RelNodeInfo) -> (f32, f32) {
    match info.margin_cross_start {
        Number::Defined(r) => (start + r, info.cross),
        _ => match info.margin_cross_end {
            Number::Defined(r) => (end - r - info.cross, info.cross),
            _ => ((start + end - info.cross) / 2.0, info.cross),
        },
    }
}
// 返回位置和大小
fn align_end(start: f32, end: f32, info: &RelNodeInfo) -> (f32, f32) {
    match info.margin_cross_end {
        Number::Defined(r) => (end - r - info.cross, info.cross),
        _ => match info.margin_cross_start {
            Number::Defined(r) => (start + r, info.cross),
            _ => ((start + end - info.cross) / 2.0, info.cross),
        },
    }
}
// 返回位置和大小
fn align_center(start: f32, end: f32, info: &RelNodeInfo) -> (f32, f32) {
    match info.margin_cross_start {
        Number::Defined(r) => match info.margin_cross_end {
            Number::Defined(rr) => ((start + end - info.cross - r - rr) / 2.0 + r, info.cross),
            _ => (start + r, info.cross),
        },
        _ => match info.margin_cross_end {
            Number::Defined(r) => (end - r - info.cross, info.cross),
            _ => ((start + end - info.cross) / 2.0, info.cross),
        },
    }
}
// 返回位置和大小
fn align_stretch(start: f32, end: f32, info: &RelNodeInfo) -> (f32, f32) {
    let r = info.margin_cross_start.or_else(0.0);
    let rr = info.margin_cross_end.or_else(0.0);
    (start + r, end - r - rr)
}

fn layout_node<T>(
    tree: &IdTree<usize>,
    i_nodes: &mut impl IndexMut<usize, Output = INode>,
    rect_style_map: &impl Index<usize, Output = RectStyle>,
    other_style_map: &impl Index<usize, Output = OtherStyle>,
    layout_map: &mut impl IndexMut<usize, Output = LayoutR>,
    notify: fn(&mut T, usize, &LayoutR),
    notify_arg: &mut T,
    id: usize,
    width: (f32, f32),
    height: (f32, f32),
    temp: &mut TempType,
    parent_size: (f32, f32),
) {
    let i_node = &mut i_nodes[id];
    match temp {
        TempType::CharIndex(r) => {
            // 文字布局
            let cnode = &mut i_node.text[*r];
            cnode.pos = (width.0, height.0);
            return;
        }
        _ => (),
    }
    let s = &other_style_map[id];
    let flex = ContainerStyle::new(s);
    let direction = s.direction;
    let border = s.border.clone();
    let padding = s.padding.clone();
    let n = &tree[id];
    let state = i_node.state;
    i_node.state.set_false(&INodeState::new(
        INodeStateType::ChildrenDirty as usize + INodeStateType::SelfDirty as usize,
    ));
    let child_head = n.children().head;
    let child_tail = n.children().tail;
    let x = calc_pos(s.position.start, s.position.end, parent_size.0, width.0);
    let y = calc_pos(s.position.top, s.position.bottom, parent_size.1, height.0);
    // 设置布局的值
    match temp {
        TempType::R(t) => {
            // 有Auto的节点需要父确定大小，然后自身的temp重计算及布局
            let layout = &mut layout_map[id];
            set_layout_result(
                layout,
                notify,
                notify_arg,
                id,
                (x, y),
                (width.1, height.1),
                &border,
                &padding,
            );
            let s = layout.get_content_size();
            let mc = t.main_cross(s.0, s.1);
            let line = t.reline(mc.0, mc.1);
            // 如果有临时缓存子节点数组
            t.layout(
                tree,
                i_nodes,
                rect_style_map,
                other_style_map,
                layout_map,
                notify,
                notify_arg,
                s,
                mc.0,
                mc.1,
                &line,
            );
        }
        TempType::None => {
            // 确定大小的节点，需要进一步布局
            let is_text = i_node.text.len() > 0 && !state.vnode();
            set_layout(
                tree,
                i_nodes,
                rect_style_map,
                other_style_map,
                layout_map,
                notify,
                notify_arg,
                id,
                is_text,
                child_head,
                child_tail,
                flex,
                direction,
                border,
                padding,
                state,
                (x, y),
                (width.1, height.1),
            );
        }
        _ => {
            // 有Auto的节点在计算阶段已经将自己的子节点都布局了，节点自身等待确定位置
            let layout = &mut layout_map[id];
            set_layout_result(
                layout,
                notify,
                notify_arg,
                id,
                (x, y),
                (width.1, height.1),
                &border,
                &padding,
            );
        }
    }
}

// 获得计算区域(大小和位置)， 大小为None表示自动计算
fn calc_rect(
    start: Dimension,
    end: Dimension,
    size: Dimension,
    margin_start: Dimension,
	margin_end: Dimension,
    parent: f32,
    children_abs: bool,
    align: isize,
) -> (Number, f32) {
    let r = match size {
        Dimension::Points(r) => r,
        Dimension::Percent(r) => parent * r,
        _ => {
			// 通过明确的前后确定大小
            let mut rr = match start {
                Dimension::Points(rr) => rr,
				Dimension::Percent(rr) => parent * rr,
				_ => return (Number::Undefined, match end {
					Dimension::Points(rrr) => parent - rrr - margin_end.resolve_value(parent),
					Dimension::Percent(rrr) => parent - parent * rrr - margin_end.resolve_value(parent),
					_ => 0.0,
				}),
			};
			let mut rrr = match end {
                Dimension::Points(rrr) => rrr,
				Dimension::Percent(rrr) => parent * rrr,
				_ => return (Number::Undefined, margin_start.resolve_value(parent)),
			};
            rr += margin_start.resolve_value(parent);
			rrr += margin_end.resolve_value(parent);
			return (Number::Defined(parent - rr - rrr), rr);
        }
    };
    let rr = match start {
        Dimension::Points(rr) => rr,
        Dimension::Percent(rr) => parent * rr,
        _ => {
            // 后对齐
            let rrr = match end {
                Dimension::Points(rrr) => rrr,
                Dimension::Percent(rrr) => parent * rrr,
                _ => {
                    if align == 0 {
                        // 居中对齐
                        let s = (parent - r) * 0.5;
                        return calc_margin(s, s + r, r, margin_start, margin_end, parent);
                    } else if align > 0 {
                        // 后对齐
                        return (
                            Number::Defined(r),
                            parent - margin_end.resolve_value(parent) - r,
                        );
                    } else {
                        // 前对齐
                        return (Number::Defined(r), margin_start.resolve_value(parent));
                    }
                }
            };
            return (
                Number::Defined(r),
                parent - rrr - margin_end.resolve_value(parent) - r,
            );
        }
    };
    // 左右对齐
    let rrr = match end {
        Dimension::Points(rrr) => rrr,
        Dimension::Percent(rrr) => parent * rrr,
        _ => {
            // 前对齐
            return (Number::Defined(r), rr + margin_start.resolve_value(parent));
        }
    };
    calc_margin(rr, parent - rrr, r, margin_start, margin_end, parent)
}
// 根据宽高获得内容宽高
fn calc_content_size(
    size: Number,
    b_start: Dimension,
    b_end: Dimension,
    p_start: Dimension,
    p_end: Dimension,
) -> Number {
    match size {
        Number::Defined(r) => Number::Defined(
            r - b_start.resolve_value(r)
                - b_end.resolve_value(r)
                - p_start.resolve_value(r)
                - p_end.resolve_value(r),
        ),
        _ => size,
    }
}
// 根据内容宽高计算宽高
fn calc_size_from_content(
    mut points: f32,
    b_start: Dimension,
    b_end: Dimension,
    p_start: Dimension,
    p_end: Dimension,
) -> f32 {
    let mut p = 0.0;
    percent_calc(b_start, &mut points, &mut p);
    percent_calc(b_end, &mut points, &mut p);
    percent_calc(p_start, &mut points, &mut p);
    percent_calc(p_end, &mut points, &mut p);
    reverse_calc(points, p)
}
// 根据固定值和百分比反向计算大小
fn reverse_calc(points: f32, percent: f32) -> f32 {
    if percent >= 1.0 {
        // 防止百分比大于100%
        points
    } else {
        points / (1.0 - percent)
    }
}
fn percent_calc(d: Dimension, points: &mut f32, percent: &mut f32) -> bool {
    match d {
        Dimension::Points(r) => *points += r,
        Dimension::Percent(r) => *percent += r,
        _ => return false,
    };
    true
}

// 已经确定了布局的区域， 需要计算布局中的border和padding
fn calc_border_padding(s: &Rect<Dimension>, w: f32, h: f32, r: &mut Rect<f32>) {
    r.start = s.start.resolve_value(w);
    r.end = s.end.resolve_value(w);
    r.top = s.top.resolve_value(h);
    r.bottom = s.bottom.resolve_value(h);
}

// 计算margin, margin=Auto时自动填充剩余空间， 两边都Auto时平分剩余空间
fn calc_margin(
    mut start: f32,
    mut end: f32,
    size: f32,
    margin_start: Dimension,
    margin_end: Dimension,
    parent: f32,
) -> (Number, f32) {
    match margin_start {
        Dimension::Points(r) => {
            start += r;
            end = start + size;
        }
        Dimension::Percent(r) => {
            start += r * parent;
            end = start + size;
        }
        _ => {
            match margin_end {
                Dimension::Points(r) => {
                    end -= r;
                    start = end - size;
                }
                Dimension::Percent(r) => {
                    end -= r * parent;
                    start = end - size;
                }
                _ => {
                    debug_println!(
                        "calc_margin auto=============end: {}, start:{}, size:{}",
                        end,
                        start,
                        size
                    );
                    // 平分剩余大小
                    let d = (end - start - size) / 2.0;
                    start += d;
                    end -= d;
                }
            }
        }
    }
    (Number::Defined(end - start), start)
}

// 在flex计算的区域中 根据pos的位置进行偏移
fn calc_pos(position_start: Dimension, position_end: Dimension, parent: f32, pos: f32) -> f32 {
    match position_start {
        Dimension::Points(r) => pos + r,
        Dimension::Percent(r) => pos + parent * r,
        _ => match position_end {
            Dimension::Points(r) => pos - r,
            Dimension::Percent(r) => pos - parent * r,
            _ => pos,
        },
    }
}
// 计算子节点的大小
fn calc_number(s: Dimension, parent: f32) -> Number {
    match s {
        Dimension::Points(r) => Number::Defined(r),
        Dimension::Percent(r) => Number::Defined(parent * r),
        _ => Number::Undefined,
    }
}

fn calc_length(length: Number, min_length: Number) -> Number{
	match (length, min_length) {
		(Number::Undefined, Number::Defined(_)) => min_length,
		(Number::Defined(l1), Number::Defined(l2)) => if l1 > l2 {length} else {min_length},
		_ => length
	}
}
pub(crate) static mut PP: usize = 0;
pub(crate) static mut PC: usize = 0;<|MERGE_RESOLUTION|>--- conflicted
+++ resolved
@@ -1517,14 +1517,9 @@
     fn add(&mut self, main: f32, info: &RelNodeInfo) {
 		debug_println!("add, main: {:?}, {:?}, self.item: {:?}", main, info, self.item);
         // 浮点误差判断是否折行
-<<<<<<< HEAD
-        if (self.item.count > 0 && self.item.main + info.main + info.margin_main > main + EPSILON) || info.breakline {
+        if (self.item.count > 0 && self.item.main + info.main + info.margin_main - main > EPSILON) || info.breakline {
 			self.cross += self.item.cross;
 			debug_println!("breakline, self.cross:{:?}, self.item.cross: {:?}", self.cross, self.item.cross);
-=======
-        if (self.item.count > 0 && self.item.main + info.main + info.margin_main - main > EPSILON) || info.breakline {
-            self.cross += self.item.cross;
->>>>>>> d87a8560
             let t = replace(&mut self.item, LineItem::default());
             self.items.push(t);
             self.item.merge(info, true);

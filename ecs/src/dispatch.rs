--- conflicted
+++ resolved
@@ -1,156 +1,114 @@
-
-use std::{
-    any::TypeId,
-    collections::hash_map::Entry,
-};
-
-use fnv::{FnvHashMap};
-
-use atom::Atom;
-use listener::{FnListeners, Listener};
-
-use world::World;
-
-pub trait Dispatcher {
-    fn build(&mut self, names: String, world: &World);
-    fn init(&mut self, names: Vec<Atom>, world: &World);
-    fn run(&self);
-}
-
-#[derive(Default)]
-pub struct SeqDispatcher {
-    vec: FnListeners<()>,
-}
-/// TODO 先实现一个简单的顺序执行的派发器
-impl Dispatcher for SeqDispatcher {
-    fn build(&mut self, names: String, world: &World){
-        let mut v = Vec::new();
-        for s in names.split(',') {
-            v.push(Atom::from(s.trim_start().trim_end()))
-        }
-        self.init(v, world);
-    }
-    fn init(&mut self, mut names: Vec<Atom>, world: &World) {
-        // 根据系统的读写数据，计算依赖关系。 如果一个数据被读写，则读会依赖写。写会先执行，读后执行
-        // let mut system_map = FnvHashMap::default();
-        // let mut component_map = FnvHashMap::default();
-        //let mut vec = &mut self.vec;
-<<<<<<< HEAD
-        // for k in names.iter() {
-        //     depend(world, k, &mut system_map, &mut component_map)
-        // }
-        // let mut len = names.len();
-        // loop {
-        //     for i in 0..len {
-        //         if calc(&names[len - i - 1], &mut system_map, &mut component_map) {
-        //             let key = names.swap_remove(len - i- 1);
-        //             system_map.remove(&key);
-        //             let sys = world.get_system(&key).unwrap();
-        //             let run = sys.fetch_run(sys.clone(), world).unwrap();
-        //             self.vec.push_back(run);
-        //         }
-        //     }
-        //     if len == names.len() {
-        //         panic!("cycle depend, {:?}", names);
-        //     }
-        //     len = names.len();
-        //     if len == 0 {
-        //         break;
-        //     }
-        // }
-=======
-        for k in names.iter() {
-            depend(world, k, &mut system_map, &mut component_map)
-        }
-        let mut len = names.len();
-        loop {
-            for i in 0..len {
-                if calc(&names[len - i - 1], &mut system_map, &mut component_map) {
-                    let key = names.swap_remove(len - i- 1);
-                    system_map.remove(&key);
-                    let sys = world.get_system(&key).unwrap();
-                    // let run = sys.fetch_run(sys.clone(), world).unwrap();
-                    // self.vec.push_back(run);
-                }
-            }
-            if len == names.len() {
-                panic!("cycle depend, {:?}", names);
-            }
-            len = names.len();
-            if len == 0 {
-                break;
-            }
-        }
->>>>>>> 16be2185
-    }
-    fn run(&self) {
-        self.vec.listen(&())
-    }
-}
-
-//====================================
-<<<<<<< HEAD
-// // 根据系统的读写数据，计算依赖关系
-// fn depend(world: &World, key: &Atom, system_map: &mut FnvHashMap<Atom, (Vec<(TypeId, TypeId)>, Vec<(TypeId, TypeId)>)>, component_map: &mut FnvHashMap<(TypeId, TypeId), (Vec<Atom>, Vec<Atom>)>) {
-//     match world.get_system(key) {
-//         Some(arc_sys) => {
-//             let (read, write) = arc_sys.get_depends();
-//             for r in read.iter() {
-//                 match component_map.entry((r.0, r.1)) {
-//                     Entry::Occupied(mut e) =>e.get_mut().0.push(key.clone()),
-//                     Entry::Vacant(e) => {e.insert((vec![key.clone()], Vec::new()));}
-//                 }
-//             }
-//             for r in write.iter() {
-//                 match component_map.entry((r.0, r.1)) {
-//                     Entry::Occupied(mut e) =>e.get_mut().1.push(key.clone()),
-//                     Entry::Vacant(e) => {e.insert((Vec::new(), vec![key.clone()]));}
-//                 }
-//             }
-//             system_map.insert(key.clone(), (read, write));
-//         },
-//         _ => ()
-//     }
-// }
-=======
-// 根据系统的读写数据，计算依赖关系
-fn depend(world: &World, key: &Atom, system_map: &mut FnvHashMap<Atom, (Vec<(TypeId, TypeId)>, Vec<(TypeId, TypeId)>)>, component_map: &mut FnvHashMap<(TypeId, TypeId), (Vec<Atom>, Vec<Atom>)>) {
-    // match world.get_system(key) {
-    //     Some(arc_sys) => {
-    //         let (read, write) = arc_sys.get_depends();
-    //         for r in read.iter() {
-    //             match component_map.entry((r.0, r.1)) {
-    //                 Entry::Occupied(mut e) =>e.get_mut().0.push(key.clone()),
-    //                 Entry::Vacant(e) => {e.insert((vec![key.clone()], Vec::new()));}
-    //             }
-    //         }
-    //         for r in write.iter() {
-    //             match component_map.entry((r.0, r.1)) {
-    //                 Entry::Occupied(mut e) =>e.get_mut().1.push(key.clone()),
-    //                 Entry::Vacant(e) => {e.insert((Vec::new(), vec![key.clone()]));}
-    //             }
-    //         }
-    //         system_map.insert(key.clone(), (read, write));
-    //     },
-    //     _ => ()
-    // }
-}
->>>>>>> 16be2185
-
-// // 根据依赖关系，计算先后次序
-// fn calc(key: &Atom, system_map: &FnvHashMap<Atom, (Vec<(TypeId, TypeId)>, Vec<(TypeId, TypeId)>)>, component_map: &FnvHashMap<(TypeId, TypeId), (Vec<Atom>, Vec<Atom>)>) -> bool {
-//     let (read_components, _) = system_map.get(key).unwrap();
-//     for k in read_components.iter() {
-//         match component_map.get(k) {
-//             Some((_, write_systems)) => {
-//                 for w in write_systems.iter() {
-//                     if system_map.get(w) != None {
-//                         return false
-//                     }
-//                 }
-//             },
-//             _ => ()
-//         }
-//     }
-//     true
+
+use std::{
+    any::TypeId,
+    collections::hash_map::Entry,
+};
+
+use fnv::{FnvHashMap};
+
+use atom::Atom;
+use listener::{FnListeners, Listener};
+
+use world::World;
+
+pub trait Dispatcher {
+    fn build(&mut self, names: String, world: &World);
+    fn init(&mut self, names: Vec<Atom>, world: &World);
+    fn run(&self);
+}
+
+#[derive(Default)]
+pub struct SeqDispatcher {
+    vec: FnListeners<()>,
+}
+/// TODO 先实现一个简单的顺序执行的派发器
+impl Dispatcher for SeqDispatcher {
+    fn build(&mut self, names: String, world: &World){
+        let mut v = Vec::new();
+        for s in names.split(',') {
+            v.push(Atom::from(s.trim_start().trim_end()))
+        }
+        self.init(v, world);
+    }
+    fn init(&mut self, mut names: Vec<Atom>, world: &World) {
+        // 简单实现
+        for k in names.iter() {
+            let sys = world.get_system(&k).unwrap();
+            let run = sys.fetch_run(world).unwrap();
+            self.vec.push_back(run);
+        }
+        
+        
+        // 根据系统的读写数据，计算依赖关系。 如果一个数据被读写，则读会依赖写。写会先执行，读后执行
+        // let mut system_map = FnvHashMap::default();
+        // let mut component_map = FnvHashMap::default();
+        //let mut vec = &mut self.vec;
+        // for k in names.iter() {
+        //     depend(world, k, &mut system_map, &mut component_map)
+        // }
+        // let mut len = names.len();
+        // loop {
+        //     for i in 0..len {
+        //         if calc(&names[len - i - 1], &mut system_map, &mut component_map) {
+        //             let key = names.swap_remove(len - i- 1);
+        //             system_map.remove(&key);
+        //             let sys = world.get_system(&key).unwrap();
+        //             let run = sys.fetch_run(sys.clone(), world).unwrap();
+        //             self.vec.push_back(run);
+        //         }
+        //     }
+        //     if len == names.len() {
+        //         panic!("cycle depend, {:?}", names);
+        //     }
+        //     len = names.len();
+        //     if len == 0 {
+        //         break;
+        //     }
+        // }
+    }
+    fn run(&self) {
+        self.vec.listen(&())
+    }
+}
+
+//====================================
+// // 根据系统的读写数据，计算依赖关系
+// fn depend(world: &World, key: &Atom, system_map: &mut FnvHashMap<Atom, (Vec<(TypeId, TypeId)>, Vec<(TypeId, TypeId)>)>, component_map: &mut FnvHashMap<(TypeId, TypeId), (Vec<Atom>, Vec<Atom>)>) {
+//     match world.get_system(key) {
+//         Some(arc_sys) => {
+//             let (read, write) = arc_sys.get_depends();
+//             for r in read.iter() {
+//                 match component_map.entry((r.0, r.1)) {
+//                     Entry::Occupied(mut e) =>e.get_mut().0.push(key.clone()),
+//                     Entry::Vacant(e) => {e.insert((vec![key.clone()], Vec::new()));}
+//                 }
+//             }
+//             for r in write.iter() {
+//                 match component_map.entry((r.0, r.1)) {
+//                     Entry::Occupied(mut e) =>e.get_mut().1.push(key.clone()),
+//                     Entry::Vacant(e) => {e.insert((Vec::new(), vec![key.clone()]));}
+//                 }
+//             }
+//             system_map.insert(key.clone(), (read, write));
+//         },
+//         _ => ()
+//     }
+// }
+
+// // 根据依赖关系，计算先后次序
+// fn calc(key: &Atom, system_map: &FnvHashMap<Atom, (Vec<(TypeId, TypeId)>, Vec<(TypeId, TypeId)>)>, component_map: &FnvHashMap<(TypeId, TypeId), (Vec<Atom>, Vec<Atom>)>) -> bool {
+//     let (read_components, _) = system_map.get(key).unwrap();
+//     for k in read_components.iter() {
+//         match component_map.get(k) {
+//             Some((_, write_systems)) => {
+//                 for w in write_systems.iter() {
+//                     if system_map.get(w) != None {
+//                         return false
+//                     }
+//                 }
+//             },
+//             _ => ()
+//         }
+//     }
+//     true
 // }
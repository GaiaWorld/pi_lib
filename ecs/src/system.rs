--- conflicted
+++ resolved
@@ -1,184 +1,177 @@
-
-use std::{
-    sync::Arc,
-    any::{TypeId},
-};
-
-use world::{ World, Fetch, Borrow, BorrowMut};
-use listener::{Listener as Lis, FnListener, FnListeners};
-
-pub trait Runner<'a> {
-    type ReadData: SystemData<'a>;
-    type WriteData: SystemMutData<'a>;
-
-    fn setup(&mut self, read: Self::ReadData, write: Self::WriteData);
-    fn run(&mut self, read: Self::ReadData, write: Self::WriteData);
-    fn dispose(&mut self, read: Self::ReadData, write: Self::WriteData);
-}
-
-pub trait SystemData<'a> where Self: std::marker::Sized{
-    type FetchTarget: Fetch + Borrow<'a, Target=Self>;
-}
-
-pub trait SystemMutData<'a> where Self: std::marker::Sized{
-    type FetchTarget: Fetch + BorrowMut<'a, Target=Self>;
-}
-
-
-pub struct CreateEvent{
-    pub id: usize,
-}
-
-pub struct DeleteEvent{
-    pub id: usize,
-}
-
-pub struct ModifyEvent{
-    pub id: usize,
-    pub field: &'static str,
-    pub index: usize, // 一般无意义。 只有在数组或向量的元素被修改时，才有意义
-}
-
-<<<<<<< HEAD
-/// E 是Entity的类型， C是组件类型， EV是事件类型
-pub trait MultiCaseListener<E, C, EV> {
-    type ReadData: FetchData;
-    type WriteData: FetchMutData;
-
-    fn listen(&mut self, event: &EV, read: &Self::ReadData, write: &mut Self::WriteData);
-}
-
-/// Entity监听器， 监听Entity的创建和删除， EV是事件类型
-pub trait EntityListener<E, EV> {
-    type ReadData: FetchData;
-    type WriteData: FetchMutData;
-
-    fn listen(&mut self, event: &EV, read: &Self::ReadData, write: &mut Self::WriteData);
-}
-/// 单例组件监听器， EV是事件类型
-pub trait SingleCaseListener<C, EV> {
-    type ReadData: FetchData;
-    type WriteData: FetchMutData;
-=======
-/// E 是Entity的类型， 如果是单例组件， 则E为()。 C是组件类型， 如果仅监听Entity的创建和删除， 则C为()。 EV是事件类型
-pub trait Listener<'a, E, C, EV> {
-    type ReadData: SystemData<'a>;
-    type WriteData: SystemMutData<'a>;
->>>>>>> 7b1755ca
-
-    fn listen(&mut self, event: &EV, read: Self::ReadData, write: Self::WriteData);
-}
-
-
-pub type CreateListeners = FnListeners<CreateEvent>;
-pub type DeleteListeners = FnListeners<DeleteEvent>;
-pub type ModifyListeners = FnListeners<ModifyEvent>;
-pub type CreateFn = FnListener<CreateEvent>;
-pub type DeleteFn = FnListener<DeleteEvent>;
-pub type ModifyFn = FnListener<ModifyEvent>;
-pub type RunnerFn = FnListener<()>;
-
-
-#[derive(Default)]
-pub struct NotifyImpl {
-    pub create: CreateListeners,
-    pub delete: DeleteListeners,
-    pub modify: ModifyListeners,
-}
-impl NotifyImpl {
-    pub fn create_event(&self, id: usize) {
-        let e = CreateEvent{
-            id: id,
-        };
-        self.create.listen(&e);
-    }
-    pub fn delete_event(&self, id: usize) {
-        let e = DeleteEvent{
-            id: id,
-        };
-        self.delete.listen(&e);
-    }
-    pub fn modify_event(&self, id: usize, field: &'static str, index: usize) {
-        let e = ModifyEvent{
-            id: id,
-            field: field,
-            index: index,
-        };
-        self.modify.listen(&e);
-    }
-}
-
-pub trait Notify {
-    fn add_create(&self, CreateFn);
-    fn add_delete(&self, DeleteFn);
-    fn add_modify(&self, ModifyFn);
-    fn create_event(&self, id: usize);
-    fn delete_event(&self, id: usize);
-    fn modify_event(&self, id: usize, field: &'static str, index: usize);
-    fn remove_create(&self, &CreateFn);
-    fn remove_delete(&self, &DeleteFn);
-    fn remove_modify(&self, &ModifyFn);
-}
-
-pub trait System {
-    fn get_depends(&self) -> (Vec<(TypeId, TypeId)>, Vec<(TypeId, TypeId)>);
-    fn fetch_setup(&self, me: Arc<System>, world: &World) -> Option<RunnerFn>;
-    fn fetch_run(&self, me: Arc<System>, world: &World) -> Option<RunnerFn>;
-    fn fetch_dispose(&self, me: Arc<System>, world: &World) -> Option<RunnerFn>;
-}
-
-
-// Node{};
-// CharNode{};
-
-// Pos{
-
-// }
-
-// pub struct Xy {};
-
-// mod Xy{
-//     const xx: HashMap<>;
-// }
-
-// struct CellXy = (TrustCell<Xy>);
-// impl System for CellXy {
-//     fn fetch_run(&self, me: Arc<Any>) -> Option<RunnerFn> {
-//         let f = |e: &E| -> {
-            
-//             system.listen(e, &read_data, &mut write_data)
-//         };
-//         f
-//     }
-// }
-// [#aa(dd)]
-// impl Listener<T, Pos, CreateEvent> for Xy {
-//     type ReadData = CellMultiCase<Node, WorldMatrix>;
-//     type WriteData: Overflow;
-//     fn listen(&mut self, event: &E, read: Self::ReadData, write: Self::WriteData) {
-
-//     }
-// }
-
-// impl Listener<T, Pos, CreateEvent> for Xy {
-//     install(world: &World) {
-//         system;
-//         let read_data = xxx.fetch(world: &World);
-//         let write_data = xxx.fetch(world: &World);
-//         let fn = |e: &E| -> {
-//             system.listen(e, &read_data, &mut write_data)
-//         };
-//         let mut notify = world.get_notify<T, Pos>();
-//         notify.create.push_back(Arc<fn>);
-//     }
-//     uninstall()
-// }
-
-// [#aa(dd)]
-// impl Listener<T, Pos, DeleteEvent> for Xy {
-//     type ReadData = MultiCase<Node, WorldMatrix>;
-//     type WriteData: Overflow;
-//     fn listen(&mut self, event: &E, read: Self::ReadData, write: Self::WriteData) {
-
-//     }
+
+use std::{
+    sync::Arc,
+    any::{TypeId},
+};
+
+use world::{ World, Fetch, Borrow, BorrowMut};
+use listener::{Listener as Lis, FnListener, FnListeners};
+
+pub trait Runner<'a> {
+    type ReadData: SystemData<'a>;
+    type WriteData: SystemMutData<'a>;
+
+    fn setup(&mut self, read: Self::ReadData, write: Self::WriteData);
+    fn run(&mut self, read: Self::ReadData, write: Self::WriteData);
+    fn dispose(&mut self, read: Self::ReadData, write: Self::WriteData);
+}
+
+pub trait SystemData<'a> where Self: std::marker::Sized{
+    type FetchTarget: Fetch + Borrow<'a, Target=Self>;
+}
+
+pub trait SystemMutData<'a> where Self: std::marker::Sized{
+    type FetchTarget: Fetch + BorrowMut<'a, Target=Self>;
+}
+
+
+pub struct CreateEvent{
+    pub id: usize,
+}
+
+pub struct DeleteEvent{
+    pub id: usize,
+}
+
+pub struct ModifyEvent{
+    pub id: usize,
+    pub field: &'static str,
+    pub index: usize, // 一般无意义。 只有在数组或向量的元素被修改时，才有意义
+}
+
+
+/// E 是Entity的类型， C是组件类型， EV是事件类型
+pub trait MultiCaseListener<E, C, EV> {
+    type ReadData: FetchData;
+    type WriteData: FetchMutData;
+
+    fn listen(&mut self, event: &EV, read: &Self::ReadData, write: &mut Self::WriteData);
+}
+
+/// Entity监听器， 监听Entity的创建和删除， EV是事件类型
+pub trait EntityListener<E, EV> {
+    type ReadData: FetchData;
+    type WriteData: FetchMutData;
+
+    fn listen(&mut self, event: &EV, read: &Self::ReadData, write: &mut Self::WriteData);
+}
+/// 单例组件监听器， EV是事件类型
+pub trait SingleCaseListener<C, EV> {
+    type ReadData: FetchData;
+    type WriteData: FetchMutData;
+
+    fn listen(&mut self, event: &EV, read: &Self::ReadData, write: &mut Self::WriteData);
+}
+
+pub type CreateListeners = FnListeners<CreateEvent>;
+pub type DeleteListeners = FnListeners<DeleteEvent>;
+pub type ModifyListeners = FnListeners<ModifyEvent>;
+pub type CreateFn = FnListener<CreateEvent>;
+pub type DeleteFn = FnListener<DeleteEvent>;
+pub type ModifyFn = FnListener<ModifyEvent>;
+pub type RunnerFn = FnListener<()>;
+
+
+#[derive(Default)]
+pub struct NotifyImpl {
+    pub create: CreateListeners,
+    pub delete: DeleteListeners,
+    pub modify: ModifyListeners,
+}
+impl NotifyImpl {
+    pub fn create_event(&self, id: usize) {
+        let e = CreateEvent{
+            id: id,
+        };
+        self.create.listen(&e);
+    }
+    pub fn delete_event(&self, id: usize) {
+        let e = DeleteEvent{
+            id: id,
+        };
+        self.delete.listen(&e);
+    }
+    pub fn modify_event(&self, id: usize, field: &'static str, index: usize) {
+        let e = ModifyEvent{
+            id: id,
+            field: field,
+            index: index,
+        };
+        self.modify.listen(&e);
+    }
+}
+
+pub trait Notify {
+    fn add_create(&self, CreateFn);
+    fn add_delete(&self, DeleteFn);
+    fn add_modify(&self, ModifyFn);
+    fn create_event(&self, id: usize);
+    fn delete_event(&self, id: usize);
+    fn modify_event(&self, id: usize, field: &'static str, index: usize);
+    fn remove_create(&self, &CreateFn);
+    fn remove_delete(&self, &DeleteFn);
+    fn remove_modify(&self, &ModifyFn);
+}
+
+pub trait System {
+    fn get_depends(&self) -> (Vec<(TypeId, TypeId)>, Vec<(TypeId, TypeId)>);
+    fn fetch_setup(&self, me: Arc<System>, world: &World) -> Option<RunnerFn>;
+    fn fetch_run(&self, me: Arc<System>, world: &World) -> Option<RunnerFn>;
+    fn fetch_dispose(&self, me: Arc<System>, world: &World) -> Option<RunnerFn>;
+}
+
+
+// Node{};
+// CharNode{};
+
+// Pos{
+
+// }
+
+// pub struct Xy {};
+
+// mod Xy{
+//     const xx: HashMap<>;
+// }
+
+// struct CellXy = (TrustCell<Xy>);
+// impl System for CellXy {
+//     fn fetch_run(&self, me: Arc<Any>) -> Option<RunnerFn> {
+//         let f = |e: &E| -> {
+            
+//             system.listen(e, &read_data, &mut write_data)
+//         };
+//         f
+//     }
+// }
+// [#aa(dd)]
+// impl Listener<T, Pos, CreateEvent> for Xy {
+//     type ReadData = CellMultiCase<Node, WorldMatrix>;
+//     type WriteData: Overflow;
+//     fn listen(&mut self, event: &E, read: Self::ReadData, write: Self::WriteData) {
+
+//     }
+// }
+
+// impl Listener<T, Pos, CreateEvent> for Xy {
+//     install(world: &World) {
+//         system;
+//         let read_data = xxx.fetch(world: &World);
+//         let write_data = xxx.fetch(world: &World);
+//         let fn = |e: &E| -> {
+//             system.listen(e, &read_data, &mut write_data)
+//         };
+//         let mut notify = world.get_notify<T, Pos>();
+//         notify.create.push_back(Arc<fn>);
+//     }
+//     uninstall()
+// }
+
+// [#aa(dd)]
+// impl Listener<T, Pos, DeleteEvent> for Xy {
+//     type ReadData = MultiCase<Node, WorldMatrix>;
+//     type WriteData: Overflow;
+//     fn listen(&mut self, event: &E, read: Self::ReadData, write: Self::WriteData) {
+
+//     }
 // }
--- conflicted
+++ resolved
@@ -1,262 +1,260 @@
-
-use std::{
-    sync::Arc,
-    any::{TypeId},
-};
-
-use world::{ World, Fetch, Borrow, BorrowMut, TypeIds};
-use listener::{Listener as Lis, FnListener, FnListeners};
-
-pub trait Runner<'a> {
-    type ReadData: SystemData<'a>;
-    type WriteData: SystemMutData<'a>;
-
-    fn setup(&mut self, read: Self::ReadData, write: Self::WriteData);
-    fn run(&mut self, read: Self::ReadData, write: Self::WriteData);
-    fn dispose(&mut self, read: Self::ReadData, write: Self::WriteData);
-}
-
-pub trait SystemData<'a> where Self: std::marker::Sized{
-    type FetchTarget: Fetch + Borrow<'a, Target=Self> + TypeIds;
-}
-
-pub trait SystemMutData<'a> where Self: std::marker::Sized{
-    type FetchTarget: Fetch + BorrowMut<'a, Target=Self> + TypeIds;
-}
-
-pub struct CreateEvent{
-    pub id: usize,
-}
-
-pub struct DeleteEvent{
-    pub id: usize,
-}
-
-pub struct ModifyEvent{
-    pub id: usize,
-    pub field: &'static str,
-    pub index: usize, // 一般无意义。 只有在数组或向量的元素被修改时，才有意义
-}
-
-
-/// E 是Entity的类型， C是组件类型， EV是事件类型
-pub trait MultiCaseListener<E, C, EV> {
-    type ReadData: FetchData;
-    type WriteData: FetchMutData;
-
-    fn listen(&mut self, event: &EV, read: &Self::ReadData, write: &mut Self::WriteData);
-}
-
-<<<<<<< HEAD
-/// Entity监听器， 监听Entity的创建和删除， EV是事件类型
-pub trait EntityListener<E, EV> {
-    type ReadData: FetchData;
-    type WriteData: FetchMutData;
-
-    fn listen(&mut self, event: &EV, read: &Self::ReadData, write: &mut Self::WriteData);
-}
-/// 单例组件监听器， EV是事件类型
-pub trait SingleCaseListener<C, EV> {
-    type ReadData: FetchData;
-    type WriteData: FetchMutData;
-
-    fn listen(&mut self, event: &EV, read: &Self::ReadData, write: &mut Self::WriteData);
-}
-=======
-pub trait Monitor<'a> {
-    fn notify(&mut self);
-    fn get_depends(&'a self) -> (Vec<(TypeId, TypeId)>, Vec<(TypeId, TypeId)>);
-}
-
-pub trait System<'a> {
-    fn setup(&'a self);
-    fn run(&'a self);
-    fn dispose(&'a self);
-    fn get_depends(&'a self) -> (Vec<(TypeId, TypeId)>, Vec<(TypeId, TypeId)>);
-}
-
-
->>>>>>> e97e0979
-
-pub type CreateListeners = FnListeners<CreateEvent>;
-pub type DeleteListeners = FnListeners<DeleteEvent>;
-pub type ModifyListeners = FnListeners<ModifyEvent>;
-pub type CreateFn = FnListener<CreateEvent>;
-pub type DeleteFn = FnListener<DeleteEvent>;
-pub type ModifyFn = FnListener<ModifyEvent>;
-pub type RunnerFn = FnListener<()>;
-
-
-#[derive(Default)]
-pub struct NotifyImpl {
-    pub create: CreateListeners,
-    pub delete: DeleteListeners,
-    pub modify: ModifyListeners,
-}
-impl NotifyImpl {
-    pub fn create_event(&self, id: usize) {
-        let e = CreateEvent{
-            id: id,
-        };
-        self.create.listen(&e);
-    }
-    pub fn delete_event(&self, id: usize) {
-        let e = DeleteEvent{
-            id: id,
-        };
-        self.delete.listen(&e);
-    }
-    pub fn modify_event(&self, id: usize, field: &'static str, index: usize) {
-        let e = ModifyEvent{
-            id: id,
-            field: field,
-            index: index,
-        };
-        self.modify.listen(&e);
-    }
-}
-
-pub trait Notify {
-    fn add_create(&self, CreateFn);
-    fn add_delete(&self, DeleteFn);
-    fn add_modify(&self, ModifyFn);
-    fn create_event(&self, id: usize);
-    fn delete_event(&self, id: usize);
-    fn modify_event(&self, id: usize, field: &'static str, index: usize);
-    fn remove_create(&self, &CreateFn);
-    fn remove_delete(&self, &DeleteFn);
-    fn remove_modify(&self, &ModifyFn);
-}
-
-// pub trait System {
-//     fn get_depends(&self) -> (Vec<(TypeId, TypeId)>, Vec<(TypeId, TypeId)>);
-//     fn fetch_setup(&self, me: Arc<System>, world: &World) -> Option<RunnerFn>;
-//     fn fetch_run(&self, me: Arc<System>, world: &World) -> Option<RunnerFn>;
-//     fn fetch_dispose(&self, me: Arc<System>, world: &World) -> Option<RunnerFn>;
-// }
-
-macro_rules! impl_data {
-    ( $($ty:ident),* ) => {
-        impl<$($ty),*> TypeIds for ( $( $ty , )* ) where $( $ty: TypeIds),*{
-            fn type_ids() -> Vec<(TypeId, TypeId)> {
-                let mut arr = Vec::new();
-                $(arr.extend_from_slice( &$ty::type_ids() );)*
-                arr
-            }
-        }
-
-        impl<$($ty),*> Fetch for ( $( $ty , )* ) where $( $ty: Fetch),*{
-            fn fetch(world: &World) -> Self {
-                ( $($ty::fetch(world),)* )
-            }
-        }
-
-        #[allow(non_snake_case)]
-        impl<'a, $($ty),*> Borrow<'a> for ( $( $ty , )* ) where $( $ty: Borrow<'a>),*{
-            type Target = ( $($ty::Target,)* );
-            fn borrow(&'a self) -> Self::Target {
-                let ($($ty,)*) = self;
-                ( $($ty.borrow(),)* )
-            }
-        }
-
-        #[allow(non_snake_case)]
-        impl<'a, $($ty),*> BorrowMut<'a> for ( $( $ty , )* ) where $( $ty: BorrowMut<'a>),*{
-            type Target = ( $($ty::Target,)* );
-            fn borrow_mut(&'a self) -> Self::Target {
-                let ( $($ty,)* ) = self;
-                ( $($ty.borrow_mut(),)* )
-            }
-        }
-
-        impl<'a, $($ty),*> SystemData<'a> for ( $( $ty , )* ) where $( $ty : SystemData<'a> ),*{
-            type FetchTarget = ($($ty::FetchTarget,)*);
-        }
-
-        impl<'a, $($ty),*> SystemMutData<'a> for ( $( $ty , )* ) where $( $ty : SystemMutData<'a> ),*{
-            type FetchTarget = ($($ty::FetchTarget,)*);
-        } 
-    };
-}
-
-impl_data!(A);
-impl_data!(A, B);
-impl_data!(A, B, C);
-impl_data!(A, B, C, D);
-impl_data!(A, B, C, D, E);
-impl_data!(A, B, C, D, E, F);
-impl_data!(A, B, C, D, E, F, G);
-impl_data!(A, B, C, D, E, F, G, H);
-impl_data!(A, B, C, D, E, F, G, H, I);
-impl_data!(A, B, C, D, E, F, G, H, I, J);
-impl_data!(A, B, C, D, E, F, G, H, I, J, K);
-impl_data!(A, B, C, D, E, F, G, H, I, J, K, L);
-impl_data!(A, B, C, D, E, F, G, H, I, J, K, L, M);
-impl_data!(A, B, C, D, E, F, G, H, I, J, K, L, M, N);
-impl_data!(A, B, C, D, E, F, G, H, I, J, K, L, M, N, O);
-impl_data!(A, B, C, D, E, F, G, H, I, J, K, L, M, N, O, P);
-impl_data!(A, B, C, D, E, F, G, H, I, J, K, L, M, N, O, P, Q);
-impl_data!(A, B, C, D, E, F, G, H, I, J, K, L, M, N, O, P, Q, R);
-impl_data!(A, B, C, D, E, F, G, H, I, J, K, L, M, N, O, P, Q, R, S);
-impl_data!(A, B, C, D, E, F, G, H, I, J, K, L, M, N, O, P, Q, R, S, T);
-impl_data!(A, B, C, D, E, F, G, H, I, J, K, L, M, N, O, P, Q, R, S, T, U);
-impl_data!(A, B, C, D, E, F, G, H, I, J, K, L, M, N, O, P, Q, R, S, T, U, V);
-impl_data!(A, B, C, D, E, F, G, H, I, J, K, L, M, N, O, P, Q, R, S, T, U, V, W);
-impl_data!(A, B, C, D, E, F, G, H, I, J, K, L, M, N, O, P, Q, R, S, T, U, V, W, X);
-impl_data!(A, B, C, D, E, F, G, H, I, J, K, L, M, N, O, P, Q, R, S, T, U, V, W, X, Y);
-impl_data!(A, B, C, D, E, F, G, H, I, J, K, L, M, N, O, P, Q, R, S, T, U, V, W, X, Y, Z);
-
-// Node{};
-// CharNode{};
-
-// Pos{
-
-// }
-
-// pub struct Xy {};
-
-// mod Xy{
-//     const xx: HashMap<>;
-// }
-
-// struct CellXy = (TrustCell<Xy>);
-// impl System for CellXy {
-//     fn fetch_run(&self, me: Arc<Any>) -> Option<RunnerFn> {
-//         let f = |e: &E| -> {
-            
-//             system.listen(e, &read_data, &mut write_data)
-//         };
-//         f
-//     }
-// }
-// [#aa(dd)]
-// impl Listener<T, Pos, CreateEvent> for Xy {
-//     type ReadData = CellMultiCase<Node, WorldMatrix>;
-//     type WriteData: Overflow;
-//     fn listen(&mut self, event: &E, read: Self::ReadData, write: Self::WriteData) {
-
-//     }
-// }
-
-// impl Listener<T, Pos, CreateEvent> for Xy {
-//     install(world: &World) {
-//         system;
-//         let read_data = xxx.fetch(world: &World);
-//         let write_data = xxx.fetch(world: &World);
-//         let fn = |e: &E| -> {
-//             system.listen(e, &read_data, &mut write_data)
-//         };
-//         let mut notify = world.get_notify<T, Pos>();
-//         notify.create.push_back(Arc<fn>);
-//     }
-//     uninstall()
-// }
-
-// [#aa(dd)]
-// impl Listener<T, Pos, DeleteEvent> for Xy {
-//     type ReadData = MultiCase<Node, WorldMatrix>;
-//     type WriteData: Overflow;
-//     fn listen(&mut self, event: &E, read: Self::ReadData, write: Self::WriteData) {
-
-//     }
+
+use std::{
+    sync::Arc,
+    any::{TypeId},
+};
+
+use world::{ World, Fetch, Borrow, BorrowMut, TypeIds};
+use listener::{Listener as Lis, FnListener, FnListeners};
+
+pub trait Runner<'a> {
+    type ReadData: SystemData<'a>;
+    type WriteData: SystemMutData<'a>;
+
+    fn setup(&mut self, read: Self::ReadData, write: Self::WriteData);
+    fn run(&mut self, read: Self::ReadData, write: Self::WriteData);
+    fn dispose(&mut self, read: Self::ReadData, write: Self::WriteData);
+}
+
+pub trait SystemData<'a> where Self: std::marker::Sized{
+    type FetchTarget: Fetch + Borrow<'a, Target=Self> + TypeIds;
+}
+
+pub trait SystemMutData<'a> where Self: std::marker::Sized{
+    type FetchTarget: Fetch + BorrowMut<'a, Target=Self> + TypeIds;
+}
+
+pub struct CreateEvent{
+    pub id: usize,
+}
+
+pub struct DeleteEvent{
+    pub id: usize,
+}
+
+pub struct ModifyEvent{
+    pub id: usize,
+    pub field: &'static str,
+    pub index: usize, // 一般无意义。 只有在数组或向量的元素被修改时，才有意义
+}
+
+
+/// E 是Entity的类型， C是组件类型， EV是事件类型
+pub trait MultiCaseListener<'a, E, C, EV> {
+    type ReadData: SystemData<'a>;
+    type WriteData: SystemMutData<'a>;
+
+    fn listen(&mut self, event: &EV, read: &Self::ReadData, write: &mut Self::WriteData);
+}
+
+/// Entity监听器， 监听Entity的创建和删除， EV是事件类型
+pub trait EntityListener<'a, E, EV> {
+    type ReadData: SystemData<'a>;
+    type WriteData: SystemMutData<'a>;
+
+    fn listen(&mut self, event: &EV, read: &Self::ReadData, write: &mut Self::WriteData);
+}
+/// 单例组件监听器， EV是事件类型
+pub trait SingleCaseListener<'a, C, EV> {
+    type ReadData: SystemData<'a>;
+    type WriteData: SystemMutData<'a>;
+
+    fn listen(&mut self, event: &EV, read: &Self::ReadData, write: &mut Self::WriteData);
+}
+
+pub trait Monitor<'a> {
+    fn notify(&mut self);
+    fn get_depends(&'a self) -> (Vec<(TypeId, TypeId)>, Vec<(TypeId, TypeId)>);
+}
+
+pub trait System<'a> {
+    fn setup(&'a self);
+    fn run(&'a self);
+    fn dispose(&'a self);
+    fn get_depends(&'a self) -> (Vec<(TypeId, TypeId)>, Vec<(TypeId, TypeId)>);
+}
+
+
+
+pub type CreateListeners = FnListeners<CreateEvent>;
+pub type DeleteListeners = FnListeners<DeleteEvent>;
+pub type ModifyListeners = FnListeners<ModifyEvent>;
+pub type CreateFn = FnListener<CreateEvent>;
+pub type DeleteFn = FnListener<DeleteEvent>;
+pub type ModifyFn = FnListener<ModifyEvent>;
+pub type RunnerFn = FnListener<()>;
+
+
+#[derive(Default)]
+pub struct NotifyImpl {
+    pub create: CreateListeners,
+    pub delete: DeleteListeners,
+    pub modify: ModifyListeners,
+}
+impl NotifyImpl {
+    pub fn create_event(&self, id: usize) {
+        let e = CreateEvent{
+            id: id,
+        };
+        self.create.listen(&e);
+    }
+    pub fn delete_event(&self, id: usize) {
+        let e = DeleteEvent{
+            id: id,
+        };
+        self.delete.listen(&e);
+    }
+    pub fn modify_event(&self, id: usize, field: &'static str, index: usize) {
+        let e = ModifyEvent{
+            id: id,
+            field: field,
+            index: index,
+        };
+        self.modify.listen(&e);
+    }
+}
+
+pub trait Notify {
+    fn add_create(&self, CreateFn);
+    fn add_delete(&self, DeleteFn);
+    fn add_modify(&self, ModifyFn);
+    fn create_event(&self, id: usize);
+    fn delete_event(&self, id: usize);
+    fn modify_event(&self, id: usize, field: &'static str, index: usize);
+    fn remove_create(&self, &CreateFn);
+    fn remove_delete(&self, &DeleteFn);
+    fn remove_modify(&self, &ModifyFn);
+}
+
+// pub trait System {
+//     fn get_depends(&self) -> (Vec<(TypeId, TypeId)>, Vec<(TypeId, TypeId)>);
+//     fn fetch_setup(&self, me: Arc<System>, world: &World) -> Option<RunnerFn>;
+//     fn fetch_run(&self, me: Arc<System>, world: &World) -> Option<RunnerFn>;
+//     fn fetch_dispose(&self, me: Arc<System>, world: &World) -> Option<RunnerFn>;
+// }
+
+macro_rules! impl_data {
+    ( $($ty:ident),* ) => {
+        impl<$($ty),*> TypeIds for ( $( $ty , )* ) where $( $ty: TypeIds),*{
+            fn type_ids() -> Vec<(TypeId, TypeId)> {
+                let mut arr = Vec::new();
+                $(arr.extend_from_slice( &$ty::type_ids() );)*
+                arr
+            }
+        }
+
+        impl<$($ty),*> Fetch for ( $( $ty , )* ) where $( $ty: Fetch),*{
+            fn fetch(world: &World) -> Self {
+                ( $($ty::fetch(world),)* )
+            }
+        }
+
+        #[allow(non_snake_case)]
+        impl<'a, $($ty),*> Borrow<'a> for ( $( $ty , )* ) where $( $ty: Borrow<'a>),*{
+            type Target = ( $($ty::Target,)* );
+            fn borrow(&'a self) -> Self::Target {
+                let ($($ty,)*) = self;
+                ( $($ty.borrow(),)* )
+            }
+        }
+
+        #[allow(non_snake_case)]
+        impl<'a, $($ty),*> BorrowMut<'a> for ( $( $ty , )* ) where $( $ty: BorrowMut<'a>),*{
+            type Target = ( $($ty::Target,)* );
+            fn borrow_mut(&'a self) -> Self::Target {
+                let ( $($ty,)* ) = self;
+                ( $($ty.borrow_mut(),)* )
+            }
+        }
+
+        impl<'a, $($ty),*> SystemData<'a> for ( $( $ty , )* ) where $( $ty : SystemData<'a> ),*{
+            type FetchTarget = ($($ty::FetchTarget,)*);
+        }
+
+        impl<'a, $($ty),*> SystemMutData<'a> for ( $( $ty , )* ) where $( $ty : SystemMutData<'a> ),*{
+            type FetchTarget = ($($ty::FetchTarget,)*);
+        } 
+    };
+}
+
+impl_data!(A);
+impl_data!(A, B);
+impl_data!(A, B, C);
+impl_data!(A, B, C, D);
+impl_data!(A, B, C, D, E);
+impl_data!(A, B, C, D, E, F);
+impl_data!(A, B, C, D, E, F, G);
+impl_data!(A, B, C, D, E, F, G, H);
+impl_data!(A, B, C, D, E, F, G, H, I);
+impl_data!(A, B, C, D, E, F, G, H, I, J);
+impl_data!(A, B, C, D, E, F, G, H, I, J, K);
+impl_data!(A, B, C, D, E, F, G, H, I, J, K, L);
+impl_data!(A, B, C, D, E, F, G, H, I, J, K, L, M);
+impl_data!(A, B, C, D, E, F, G, H, I, J, K, L, M, N);
+impl_data!(A, B, C, D, E, F, G, H, I, J, K, L, M, N, O);
+impl_data!(A, B, C, D, E, F, G, H, I, J, K, L, M, N, O, P);
+impl_data!(A, B, C, D, E, F, G, H, I, J, K, L, M, N, O, P, Q);
+impl_data!(A, B, C, D, E, F, G, H, I, J, K, L, M, N, O, P, Q, R);
+impl_data!(A, B, C, D, E, F, G, H, I, J, K, L, M, N, O, P, Q, R, S);
+impl_data!(A, B, C, D, E, F, G, H, I, J, K, L, M, N, O, P, Q, R, S, T);
+impl_data!(A, B, C, D, E, F, G, H, I, J, K, L, M, N, O, P, Q, R, S, T, U);
+impl_data!(A, B, C, D, E, F, G, H, I, J, K, L, M, N, O, P, Q, R, S, T, U, V);
+impl_data!(A, B, C, D, E, F, G, H, I, J, K, L, M, N, O, P, Q, R, S, T, U, V, W);
+impl_data!(A, B, C, D, E, F, G, H, I, J, K, L, M, N, O, P, Q, R, S, T, U, V, W, X);
+impl_data!(A, B, C, D, E, F, G, H, I, J, K, L, M, N, O, P, Q, R, S, T, U, V, W, X, Y);
+impl_data!(A, B, C, D, E, F, G, H, I, J, K, L, M, N, O, P, Q, R, S, T, U, V, W, X, Y, Z);
+
+// Node{};
+// CharNode{};
+
+// Pos{
+
+// }
+
+// pub struct Xy {};
+
+// mod Xy{
+//     const xx: HashMap<>;
+// }
+
+// struct CellXy = (TrustCell<Xy>);
+// impl System for CellXy {
+//     fn fetch_run(&self, me: Arc<Any>) -> Option<RunnerFn> {
+//         let f = |e: &E| -> {
+            
+//             system.listen(e, &read_data, &mut write_data)
+//         };
+//         f
+//     }
+// }
+// [#aa(dd)]
+// impl Listener<T, Pos, CreateEvent> for Xy {
+//     type ReadData = CellMultiCase<Node, WorldMatrix>;
+//     type WriteData: Overflow;
+//     fn listen(&mut self, event: &E, read: Self::ReadData, write: Self::WriteData) {
+
+//     }
+// }
+
+// impl Listener<T, Pos, CreateEvent> for Xy {
+//     install(world: &World) {
+//         system;
+//         let read_data = xxx.fetch(world: &World);
+//         let write_data = xxx.fetch(world: &World);
+//         let fn = |e: &E| -> {
+//             system.listen(e, &read_data, &mut write_data)
+//         };
+//         let mut notify = world.get_notify<T, Pos>();
+//         notify.create.push_back(Arc<fn>);
+//     }
+//     uninstall()
+// }
+
+// [#aa(dd)]
+// impl Listener<T, Pos, DeleteEvent> for Xy {
+//     type ReadData = MultiCase<Node, WorldMatrix>;
+//     type WriteData: Overflow;
+//     fn listen(&mut self, event: &E, read: Self::ReadData, write: Self::WriteData) {
+
+//     }
 // }
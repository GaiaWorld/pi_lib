
use std::{
    any::{TypeId},
    sync::Arc,
};
use world::{ World, Fetch, TypeIds};
use listener::{Listener as LibListener, FnListeners};
pub use listener::FnListener;

pub trait Runner<'a> {
    type ReadData: SystemData<'a>;
    type WriteData: SystemMutData<'a>;

    fn setup(&mut self, read: Self::ReadData, write: Self::WriteData);
    fn run(&mut self, read: Self::ReadData, write: Self::WriteData);
    fn dispose(&mut self, read: Self::ReadData, write: Self::WriteData);
}

pub trait SystemData<'a> where Self: std::marker::Sized{
    type FetchTarget: Fetch + TypeIds;
}

pub trait SystemMutData<'a> where Self: std::marker::Sized{
    type FetchTarget: Fetch + TypeIds;
}

pub struct CreateEvent{
    pub id: usize,
}

pub struct DeleteEvent{
    pub id: usize,
}

pub struct ModifyEvent{
    pub id: usize,
    pub field: &'static str,
    pub index: usize, // 一般无意义。 只有在数组或向量的元素被修改时，才有意义
}

<<<<<<< HEAD

/// E 是Entity的类型， C是组件类型， EV是事件类型
pub trait MultiCaseListener<'a, E, C, EV> {
    type ReadData: SystemData<'a>;
    type WriteData: SystemMutData<'a>;

    fn listen(&mut self, event: &EV, read: &Self::ReadData, write: &mut Self::WriteData);
}

/// Entity监听器， 监听Entity的创建和删除， EV是事件类型
pub trait EntityListener<'a, E, EV> {
    type ReadData: SystemData<'a>;
    type WriteData: SystemMutData<'a>;

    fn listen(&mut self, event: &EV, read: &Self::ReadData, write: &mut Self::WriteData);
}
/// 单例组件监听器， EV是事件类型
pub trait SingleCaseListener<'a, C, EV> {
=======
/// E 是Entity的类型， C是组件类型， EV是事件类型
pub trait MultiCaseListener<'a, E, C, EV> {
>>>>>>> 16be2185
    type ReadData: SystemData<'a>;
    type WriteData: SystemMutData<'a>;

    fn listen(&mut self, event: &EV, read: &Self::ReadData, write: &mut Self::WriteData);
}

/// Entity监听器， 监听Entity的创建和删除， EV是事件类型
pub trait EntityListener<'a, E, EV> {
    type ReadData: SystemData<'a>;
    type WriteData: SystemMutData<'a>;

    fn listen(&mut self, event: &EV, read: Self::ReadData, write: Self::WriteData);
}
/// 单例组件监听器， EV是事件类型
pub trait SingleCaseListener<'a, C, EV> {
    type ReadData: SystemData<'a>;
    type WriteData: SystemMutData<'a>;

    fn listen(&mut self, event: &EV, read: Self::ReadData, write: Self::WriteData);
}

pub type CreateListeners = FnListeners<CreateEvent>;
pub type DeleteListeners = FnListeners<DeleteEvent>;
pub type ModifyListeners = FnListeners<ModifyEvent>;
pub type CreateFn = FnListener<CreateEvent>;
pub type DeleteFn = FnListener<DeleteEvent>;
pub type ModifyFn = FnListener<ModifyEvent>;
pub type RunnerFn = FnListener<()>;
pub type DisposeFn = FnListener<World>;


#[derive(Default)]
pub struct NotifyImpl {
    pub create: CreateListeners,
    pub delete: DeleteListeners,
    pub modify: ModifyListeners,
}
impl NotifyImpl {
    pub fn create_event(&self, id: usize) {
        let e = CreateEvent{
            id: id,
        };
        self.create.listen(&e);
    }
    pub fn delete_event(&self, id: usize) {
        let e = DeleteEvent{
            id: id,
        };
        self.delete.listen(&e);
    }
    pub fn modify_event(&self, id: usize, field: &'static str, index: usize) {
        let e = ModifyEvent{
            id: id,
            field: field,
            index: index,
        };
        self.modify.listen(&e);
    }
}

pub trait Notify {
    fn add_create(&self, CreateFn);
    fn add_delete(&self, DeleteFn);
    fn add_modify(&self, ModifyFn);
    fn create_event(&self, id: usize);
    fn delete_event(&self, id: usize);
    fn modify_event(&self, id: usize, field: &'static str, index: usize);
    fn remove_create(&self, &CreateFn);
    fn remove_delete(&self, &DeleteFn);
    fn remove_modify(&self, &ModifyFn);
}

pub trait System: any::ArcAny { 
    fn setup(&mut self, me: Arc<System>, world: &World);
    fn dispose(&mut self, world: &World);
    fn fetch_run(&self, world: &World) -> Option<RunnerFn>;
    fn get_depends(&self) -> (Vec<(TypeId, TypeId)>, Vec<(TypeId, TypeId)>);
}
impl_downcast_arc!(System);

#[macro_export(local_inner_macros)]
macro_rules! impl_system {
    (@add_monitor $setup_target:ident, $f:ident, $e:ty, $c:ty, CreateEvent) => {$crate::system::Notify::add_create(&*$setup_target, $f.clone())};
    (@add_monitor $setup_target:ident, $f:ident, $ec:ty, CreateEvent) => {$crate::system::Notify::add_create(&*$setup_target, $f.clone())};
    (@add_monitor $setup_target:ident, $f:ident, $e:ty, $c:ty, ModifyEvent) => {$crate::system::Notify::add_modify(&*$setup_target, $f.clone())};
    (@add_monitor $setup_target:ident, $f:ident, $ec:ty, ModifyEvent) => {$crate::system::Notify::add_modify(&*$setup_target, $f.clone())};
    (@add_monitor $setup_target:ident, $f:ident, $e:ty, $c:ty, DeleteEvent) => {$crate::system::Notify::add_delete(&*$setup_target, $f.clone())};
    (@add_monitor $setup_target:ident, $f:ident, $ec:ty, DeleteEvent) => {$crate::system::Notify::add_delete(&*$setup_target, $f.clone())};

    (@remove_monitor $setup_target:ident, $f:expr, $e:ty, $c:ty, CreateEvent) => {$crate::system::Notify::remove_create(&*$setup_target, $f)};
    (@remove_monitor $setup_target:ident, $f:expr, $ec:ty, CreateEvent) => {$crate::system::Notify::remove_create(&*$setup_target, $f)};
    (@remove_monitor $setup_target:ident, $f:expr, $e:ty, $c:ty, ModifyEvent) => {$crate::system::Notify::remove_modify(&*$setup_target, $f)};
    (@remove_monitor $setup_target:ident, $f:expr, $ec:ty, ModifyEvent) => {$crate::system::Notify::remove_modify(&*$setup_target, $f)};
    (@remove_monitor $setup_target:ident, $f:expr, $e:ty, $c:ty, DeleteEvent) => {$crate::system::Notify::remove_delete(&*$setup_target, $f)};
    (@remove_monitor $setup_target:ident, $f:expr, $ec:ty, DeleteEvent) => {$crate::system::Notify::remove_delete(&*$setup_target, $f)};

    // fetch_single fetch_multi fetch_entry
    (@setup_target_ty $setup_target:ident, $w:ident, SingleCaseListener, $c:ty, $ev:ty) => {
        let setup_target: std::sync::Arc<$crate::component::SingleCase<$c>> = match $w.fetch_single::<$c>().unwrap().downcast() {
            Ok(r) => r,
            Err(_) => std::panic!("downcast err".to_string()),
        };
    };
    (@setup_target_ty $setup_target:ident, $w:ident, MultiCaseListener, $e:ty, $c:ty, $ev:ty) => {
        let $setup_target: std::sync::Arc<$crate::component::CellMultiCase<$e, $c>> = match $w.fetch_multi::<$e, $c>().unwrap().downcast() {
            Ok(r) => r,
            Err(_) => std::panic!("downcast err".to_string()),
        };
    };
    (@setup_target_ty $setup_target:ident, $w:ident, EntityListener, $e:ty, $ev:ty) => {
        let $setup_target = $w.fetch_entry::<$e>().unwrap()
    };
    
    //每一个listenner setup
    (@listener_setup $f:ident $world:ident $me:ident $system:tt $sign:tt < $($gen:tt),* > $($t:tt)* ) => {
        let me1 = $me.clone();
        let read = <<<$system as $crate::system::$sign<'_, $($gen),*>>::ReadData as $crate::system::SystemData>::FetchTarget as $crate::world::Fetch>::fetch($world);
        let write = <<<$system as $crate::system::$sign<'_, $($gen),*>>::WriteData as $crate::system::SystemMutData>::FetchTarget as  $crate::world::Fetch>::fetch($world);
        let f = $crate::system::FnListener(std::sync::Arc::new( move |e| {
            let read_data = $crate::world::Borrow::borrow(&read);
            let write_data = $crate::world::BorrowMut::borrow_mut(&write);
            me1.owner.borrow_mut().listen(e, read_data, write_data);
        }));
        impl_system!(@setup_target_ty setup_target, $world, $sign, $($gen),*);
        impl_system!(@add_monitor setup_target, f, $($gen),*);
        $f.push(f);
        impl_system!(@listener_setup $f $world $me $system $($t)*);
    };
    (@listener_setup $f:ident $world:ident $me:ident $system:tt) => {};

    //每一个listenner dispose
    (@listener_dispose $i:expr; $f:ident $world:ident $me:ident $system:tt $sign:tt < $($gen:tt),* > $($t:tt)* ) => {
        impl_system!(@setup_target_ty setup_target, $world, $sign, $($gen),*);
        impl_system!(@remove_monitor setup_target, &$f[$i], $($gen),*);
        impl_system!(@listener_dispose $i+1; $f $world $me $system $($t)*);
    };
    (@listener_dispose $i:expr; $f:ident $world:ident $me:ident $system:tt) => {};

    //每一个listenner get_depends
    (@listener_get_depends $read_ids:ident $write_ids:ident $system:tt $sign:tt <$($gen:ty),*> $($t:tt)*) => {
        let r_ids = <<<$system as $crate::system::$sign<'_, $($gen),*>>::ReadData as $crate::system::SystemData>::FetchTarget as $crate::world::TypeIds>::type_ids();
        let w_ids = <<<$system as $crate::system::$sign<'_, $($gen),*>>::WriteData as $crate::system::SystemMutData>::FetchTarget as $crate::world::TypeIds>::type_ids();
        $read_ids.extend_from_slice(&r_ids);
        $write_ids.extend_from_slice(&w_ids);
        impl_system!(@listener_get_depends $read_ids $write_ids $system $($t)*);
    };
    (@listener_get_depends $read_ids:ident $write_ids:ident $system:tt) => {};
    
    //每一个runner get_depends
    (@runner_get_depends $read_ids:ident $write_ids:ident $system: tt true) => {
        let r_ids = <<<$system as Runner>::ReadData as $crate::system::SystemData>::FetchTarget as $crate::world::TypeIds>::type_ids();
        let w_ids = <<<$system as Runner>::WriteData as $crate::system::SystemMutData>::FetchTarget as $crate::world::TypeIds>::type_ids();
        $read_ids.extend_from_slice(&r_ids);
        $write_ids.extend_from_slice(&w_ids);
    };
    (@runner_get_depends $read_ids:ident $write_ids:ident $system: tt false) => {}; // 如果没有实现runner，不需要取type_ids

    //runner setup
    (@runner_setup $s:ident $world:ident $me:ident $system:tt true) => {
        let read = <<<$system as $crate::system::Runner>::ReadData as $crate::system::SystemData>::FetchTarget as $crate::world::Fetch>::fetch($world);
        let write = <<<$system as $crate::system::Runner>::WriteData as $crate::system::SystemMutData>::FetchTarget as $crate::world::Fetch>::fetch($world);
        {
            let read_data = $crate::world::Borrow::borrow(&read);
            let write_data = $crate::world::BorrowMut::borrow_mut(&write);
            $s.owner.borrow_mut().setup(read_data, write_data);
        }
        $s.run_fn = Some($crate::system::FnListener(std::sync::Arc::new( move |e: &()| {
            let read_data = $crate::world::Borrow::borrow(&read);
            let write_data = $crate::world::BorrowMut::borrow_mut(&write);
            $me.owner.borrow_mut().run(read_data, write_data);
        })))
    };
    (@runner_setup $world:ident $me:ident $system:tt false) => {};

    //runner dispose
    (@runner_dispose $s:ident $world:ident $system:tt true) => {
        let read = <<<$system as $crate::system::Runner>::ReadData as $crate::system::SystemData>::FetchTarget as $crate::world::Fetch>::fetch($world);
        let write = <<<$system as $crate::system::Runner>::WriteData as $crate::system::SystemMutData>::FetchTarget as $crate::world::Fetch>::fetch($world);
        let read_data = $crate::world::Borrow::borrow(&read);
        let write_data = $crate::world::BorrowMut::borrow_mut(&write);
        $s.owner.borrow_mut().dispose(read_data, write_data);
        $s.run_fn = None;
    };
    (@runner_dispose $world:ident $me:ident $system:tt false) => {};

    ($system: tt, $has_runner: tt, {$($t: tt)*}) => {
        $crate::paste::item! {
            pub struct [<Cell $system>] {
                owner: pointer::cell::TrustCell<$system>,
                run_fn: Option<$crate::system::RunnerFn>,
                dispose_listener_fn: Option<$crate::system::DisposeFn>,
            }
        }

        impl $crate::system::System for $crate::paste::item! {[<Cell $system>]} {
            fn get_depends(&self) -> (Vec<(std::any::TypeId, std::any::TypeId)>, Vec<(std::any::TypeId, std::any::TypeId)>) {
                let mut read_ids = Vec::new();
                let mut write_ids = Vec::new();

                //listeners depends
                impl_system!(@listener_get_depends read_ids write_ids $system $($t)*);

                //runner depends
                impl_system!(@runner_get_depends read_ids write_ids $system $has_runner);

                (read_ids, write_ids)
            }

            fn setup(&mut self, me: std::sync::Arc<$crate::system::System>, world: &$crate::world::World){
                let me: std::sync::Arc<Self> = match $crate::system::System::downcast(me) {
                    Ok(r) => r,
                    Err(_) => std::panic!("downcast err".to_string()),
                };

                let mut listen_arr = Vec::new();
                //listen setup
                impl_system!(@listener_setup listen_arr world me $system $($t)*);

                //runner setup
                impl_system!(@runner_setup self world me $system $has_runner);

                //dispose
                self.dispose_listener_fn = Some($crate::system::FnListener(std::sync::Arc::new(move |world: &$crate::world::World| {
                    impl_system!(@listener_dispose 0; listen_arr world me $system $($t)*);
                })));
            }

            fn dispose(&mut self, world: &$crate::world::World) {
                match &self.dispose_listener_fn {
                    Some(f) => f.0(world),
                    None => (),
                };
                self.dispose_listener_fn = None;

                // runner dispose
                impl_system!(@runner_dispose self world $system $has_runner);
            }

            fn fetch_run(&self, world: &$crate::world::World) -> Option<$crate::system::RunnerFn> {
                self.run_fn.clone()
            }
        }
    };
}

macro_rules! impl_data {
    ( $($ty:ident),* ) => {
        impl<'a, $($ty),*> SystemData<'a> for ( $( $ty , )* ) where $( $ty : SystemData<'a> ),*{
            type FetchTarget = ($($ty::FetchTarget,)*);
        }

        impl<'a, $($ty),*> SystemMutData<'a> for ( $( $ty , )* ) where $( $ty : SystemMutData<'a> ),*{
            type FetchTarget = ($($ty::FetchTarget,)*);
        } 
    };
}

impl_data!(A);
impl_data!(A, B);
impl_data!(A, B, C);
impl_data!(A, B, C, D);
impl_data!(A, B, C, D, E);
impl_data!(A, B, C, D, E, F);
impl_data!(A, B, C, D, E, F, G);
impl_data!(A, B, C, D, E, F, G, H);
impl_data!(A, B, C, D, E, F, G, H, I);
impl_data!(A, B, C, D, E, F, G, H, I, J);
impl_data!(A, B, C, D, E, F, G, H, I, J, K);
impl_data!(A, B, C, D, E, F, G, H, I, J, K, L);
impl_data!(A, B, C, D, E, F, G, H, I, J, K, L, M);
impl_data!(A, B, C, D, E, F, G, H, I, J, K, L, M, N);
impl_data!(A, B, C, D, E, F, G, H, I, J, K, L, M, N, O);
impl_data!(A, B, C, D, E, F, G, H, I, J, K, L, M, N, O, P);
impl_data!(A, B, C, D, E, F, G, H, I, J, K, L, M, N, O, P, Q);
impl_data!(A, B, C, D, E, F, G, H, I, J, K, L, M, N, O, P, Q, R);
impl_data!(A, B, C, D, E, F, G, H, I, J, K, L, M, N, O, P, Q, R, S);
impl_data!(A, B, C, D, E, F, G, H, I, J, K, L, M, N, O, P, Q, R, S, T);
impl_data!(A, B, C, D, E, F, G, H, I, J, K, L, M, N, O, P, Q, R, S, T, U);
impl_data!(A, B, C, D, E, F, G, H, I, J, K, L, M, N, O, P, Q, R, S, T, U, V);
impl_data!(A, B, C, D, E, F, G, H, I, J, K, L, M, N, O, P, Q, R, S, T, U, V, W);
impl_data!(A, B, C, D, E, F, G, H, I, J, K, L, M, N, O, P, Q, R, S, T, U, V, W, X);
impl_data!(A, B, C, D, E, F, G, H, I, J, K, L, M, N, O, P, Q, R, S, T, U, V, W, X, Y);
impl_data!(A, B, C, D, E, F, G, H, I, J, K, L, M, N, O, P, Q, R, S, T, U, V, W, X, Y, Z);

// Node{};
// CharNode{};

// Pos{

// }

// pub struct Xy {};

// mod Xy{
//     const xx: HashMap<>;
// }

// struct CellXy = (TrustCell<Xy>);
// impl System for CellXy {
//     fn fetch_run(&self, me: Arc<Any>) -> Option<RunnerFn> {
//         let f = |e: &E| -> {
            
//             system.listen(e, &read_data, &mut write_data)
//         };
//         f
//     }
// }
// [#aa(dd)]
// impl Listener<T, Pos, CreateEvent> for Xy {
//     type ReadData = CellMultiCase<Node, WorldMatrix>;
//     type WriteData: Overflow;
//     fn listen(&mut self, event: &E, read: Self::ReadData, write: Self::WriteData) {

//     }
// }

// impl Listener<T, Pos, CreateEvent> for Xy {
//     install(world: &World) {
//         system;
//         let read_data = xxx.fetch(world: &World);
//         let write_data = xxx.fetch(world: &World);
//         let fn = |e: &E| -> {
//             system.listen(e, &read_data, &mut write_data)
//         };
//         let mut notify = world.get_notify<T, Pos>();
//         notify.create.push_back(Arc<fn>);
//     }
//     uninstall()
// }

// [#aa(dd)]
// impl Listener<T, Pos, DeleteEvent> for Xy {
//     type ReadData = MultiCase<Node, WorldMatrix>;
//     type WriteData: Overflow;
//     fn listen(&mut self, event: &E, read: Self::ReadData, write: Self::WriteData) {

//     }
// }<|MERGE_RESOLUTION|>--- conflicted
+++ resolved
@@ -1,401 +1,380 @@
-
-use std::{
-    any::{TypeId},
-    sync::Arc,
-};
-use world::{ World, Fetch, TypeIds};
-use listener::{Listener as LibListener, FnListeners};
-pub use listener::FnListener;
-
-pub trait Runner<'a> {
-    type ReadData: SystemData<'a>;
-    type WriteData: SystemMutData<'a>;
-
-    fn setup(&mut self, read: Self::ReadData, write: Self::WriteData);
-    fn run(&mut self, read: Self::ReadData, write: Self::WriteData);
-    fn dispose(&mut self, read: Self::ReadData, write: Self::WriteData);
-}
-
-pub trait SystemData<'a> where Self: std::marker::Sized{
-    type FetchTarget: Fetch + TypeIds;
-}
-
-pub trait SystemMutData<'a> where Self: std::marker::Sized{
-    type FetchTarget: Fetch + TypeIds;
-}
-
-pub struct CreateEvent{
-    pub id: usize,
-}
-
-pub struct DeleteEvent{
-    pub id: usize,
-}
-
-pub struct ModifyEvent{
-    pub id: usize,
-    pub field: &'static str,
-    pub index: usize, // 一般无意义。 只有在数组或向量的元素被修改时，才有意义
-}
-
-<<<<<<< HEAD
-
-/// E 是Entity的类型， C是组件类型， EV是事件类型
-pub trait MultiCaseListener<'a, E, C, EV> {
-    type ReadData: SystemData<'a>;
-    type WriteData: SystemMutData<'a>;
-
-    fn listen(&mut self, event: &EV, read: &Self::ReadData, write: &mut Self::WriteData);
-}
-
-/// Entity监听器， 监听Entity的创建和删除， EV是事件类型
-pub trait EntityListener<'a, E, EV> {
-    type ReadData: SystemData<'a>;
-    type WriteData: SystemMutData<'a>;
-
-    fn listen(&mut self, event: &EV, read: &Self::ReadData, write: &mut Self::WriteData);
-}
-/// 单例组件监听器， EV是事件类型
-pub trait SingleCaseListener<'a, C, EV> {
-=======
-/// E 是Entity的类型， C是组件类型， EV是事件类型
-pub trait MultiCaseListener<'a, E, C, EV> {
->>>>>>> 16be2185
-    type ReadData: SystemData<'a>;
-    type WriteData: SystemMutData<'a>;
-
-    fn listen(&mut self, event: &EV, read: &Self::ReadData, write: &mut Self::WriteData);
-}
-
-/// Entity监听器， 监听Entity的创建和删除， EV是事件类型
-pub trait EntityListener<'a, E, EV> {
-    type ReadData: SystemData<'a>;
-    type WriteData: SystemMutData<'a>;
-
-    fn listen(&mut self, event: &EV, read: Self::ReadData, write: Self::WriteData);
-}
-/// 单例组件监听器， EV是事件类型
-pub trait SingleCaseListener<'a, C, EV> {
-    type ReadData: SystemData<'a>;
-    type WriteData: SystemMutData<'a>;
-
-    fn listen(&mut self, event: &EV, read: Self::ReadData, write: Self::WriteData);
-}
-
-pub type CreateListeners = FnListeners<CreateEvent>;
-pub type DeleteListeners = FnListeners<DeleteEvent>;
-pub type ModifyListeners = FnListeners<ModifyEvent>;
-pub type CreateFn = FnListener<CreateEvent>;
-pub type DeleteFn = FnListener<DeleteEvent>;
-pub type ModifyFn = FnListener<ModifyEvent>;
-pub type RunnerFn = FnListener<()>;
-pub type DisposeFn = FnListener<World>;
-
-
-#[derive(Default)]
-pub struct NotifyImpl {
-    pub create: CreateListeners,
-    pub delete: DeleteListeners,
-    pub modify: ModifyListeners,
-}
-impl NotifyImpl {
-    pub fn create_event(&self, id: usize) {
-        let e = CreateEvent{
-            id: id,
-        };
-        self.create.listen(&e);
-    }
-    pub fn delete_event(&self, id: usize) {
-        let e = DeleteEvent{
-            id: id,
-        };
-        self.delete.listen(&e);
-    }
-    pub fn modify_event(&self, id: usize, field: &'static str, index: usize) {
-        let e = ModifyEvent{
-            id: id,
-            field: field,
-            index: index,
-        };
-        self.modify.listen(&e);
-    }
-}
-
-pub trait Notify {
-    fn add_create(&self, CreateFn);
-    fn add_delete(&self, DeleteFn);
-    fn add_modify(&self, ModifyFn);
-    fn create_event(&self, id: usize);
-    fn delete_event(&self, id: usize);
-    fn modify_event(&self, id: usize, field: &'static str, index: usize);
-    fn remove_create(&self, &CreateFn);
-    fn remove_delete(&self, &DeleteFn);
-    fn remove_modify(&self, &ModifyFn);
-}
-
-pub trait System: any::ArcAny { 
-    fn setup(&mut self, me: Arc<System>, world: &World);
-    fn dispose(&mut self, world: &World);
-    fn fetch_run(&self, world: &World) -> Option<RunnerFn>;
-    fn get_depends(&self) -> (Vec<(TypeId, TypeId)>, Vec<(TypeId, TypeId)>);
-}
-impl_downcast_arc!(System);
-
-#[macro_export(local_inner_macros)]
-macro_rules! impl_system {
-    (@add_monitor $setup_target:ident, $f:ident, $e:ty, $c:ty, CreateEvent) => {$crate::system::Notify::add_create(&*$setup_target, $f.clone())};
-    (@add_monitor $setup_target:ident, $f:ident, $ec:ty, CreateEvent) => {$crate::system::Notify::add_create(&*$setup_target, $f.clone())};
-    (@add_monitor $setup_target:ident, $f:ident, $e:ty, $c:ty, ModifyEvent) => {$crate::system::Notify::add_modify(&*$setup_target, $f.clone())};
-    (@add_monitor $setup_target:ident, $f:ident, $ec:ty, ModifyEvent) => {$crate::system::Notify::add_modify(&*$setup_target, $f.clone())};
-    (@add_monitor $setup_target:ident, $f:ident, $e:ty, $c:ty, DeleteEvent) => {$crate::system::Notify::add_delete(&*$setup_target, $f.clone())};
-    (@add_monitor $setup_target:ident, $f:ident, $ec:ty, DeleteEvent) => {$crate::system::Notify::add_delete(&*$setup_target, $f.clone())};
-
-    (@remove_monitor $setup_target:ident, $f:expr, $e:ty, $c:ty, CreateEvent) => {$crate::system::Notify::remove_create(&*$setup_target, $f)};
-    (@remove_monitor $setup_target:ident, $f:expr, $ec:ty, CreateEvent) => {$crate::system::Notify::remove_create(&*$setup_target, $f)};
-    (@remove_monitor $setup_target:ident, $f:expr, $e:ty, $c:ty, ModifyEvent) => {$crate::system::Notify::remove_modify(&*$setup_target, $f)};
-    (@remove_monitor $setup_target:ident, $f:expr, $ec:ty, ModifyEvent) => {$crate::system::Notify::remove_modify(&*$setup_target, $f)};
-    (@remove_monitor $setup_target:ident, $f:expr, $e:ty, $c:ty, DeleteEvent) => {$crate::system::Notify::remove_delete(&*$setup_target, $f)};
-    (@remove_monitor $setup_target:ident, $f:expr, $ec:ty, DeleteEvent) => {$crate::system::Notify::remove_delete(&*$setup_target, $f)};
-
-    // fetch_single fetch_multi fetch_entry
-    (@setup_target_ty $setup_target:ident, $w:ident, SingleCaseListener, $c:ty, $ev:ty) => {
-        let setup_target: std::sync::Arc<$crate::component::SingleCase<$c>> = match $w.fetch_single::<$c>().unwrap().downcast() {
-            Ok(r) => r,
-            Err(_) => std::panic!("downcast err".to_string()),
-        };
-    };
-    (@setup_target_ty $setup_target:ident, $w:ident, MultiCaseListener, $e:ty, $c:ty, $ev:ty) => {
-        let $setup_target: std::sync::Arc<$crate::component::CellMultiCase<$e, $c>> = match $w.fetch_multi::<$e, $c>().unwrap().downcast() {
-            Ok(r) => r,
-            Err(_) => std::panic!("downcast err".to_string()),
-        };
-    };
-    (@setup_target_ty $setup_target:ident, $w:ident, EntityListener, $e:ty, $ev:ty) => {
-        let $setup_target = $w.fetch_entry::<$e>().unwrap()
-    };
-    
-    //每一个listenner setup
-    (@listener_setup $f:ident $world:ident $me:ident $system:tt $sign:tt < $($gen:tt),* > $($t:tt)* ) => {
-        let me1 = $me.clone();
-        let read = <<<$system as $crate::system::$sign<'_, $($gen),*>>::ReadData as $crate::system::SystemData>::FetchTarget as $crate::world::Fetch>::fetch($world);
-        let write = <<<$system as $crate::system::$sign<'_, $($gen),*>>::WriteData as $crate::system::SystemMutData>::FetchTarget as  $crate::world::Fetch>::fetch($world);
-        let f = $crate::system::FnListener(std::sync::Arc::new( move |e| {
-            let read_data = $crate::world::Borrow::borrow(&read);
-            let write_data = $crate::world::BorrowMut::borrow_mut(&write);
-            me1.owner.borrow_mut().listen(e, read_data, write_data);
-        }));
-        impl_system!(@setup_target_ty setup_target, $world, $sign, $($gen),*);
-        impl_system!(@add_monitor setup_target, f, $($gen),*);
-        $f.push(f);
-        impl_system!(@listener_setup $f $world $me $system $($t)*);
-    };
-    (@listener_setup $f:ident $world:ident $me:ident $system:tt) => {};
-
-    //每一个listenner dispose
-    (@listener_dispose $i:expr; $f:ident $world:ident $me:ident $system:tt $sign:tt < $($gen:tt),* > $($t:tt)* ) => {
-        impl_system!(@setup_target_ty setup_target, $world, $sign, $($gen),*);
-        impl_system!(@remove_monitor setup_target, &$f[$i], $($gen),*);
-        impl_system!(@listener_dispose $i+1; $f $world $me $system $($t)*);
-    };
-    (@listener_dispose $i:expr; $f:ident $world:ident $me:ident $system:tt) => {};
-
-    //每一个listenner get_depends
-    (@listener_get_depends $read_ids:ident $write_ids:ident $system:tt $sign:tt <$($gen:ty),*> $($t:tt)*) => {
-        let r_ids = <<<$system as $crate::system::$sign<'_, $($gen),*>>::ReadData as $crate::system::SystemData>::FetchTarget as $crate::world::TypeIds>::type_ids();
-        let w_ids = <<<$system as $crate::system::$sign<'_, $($gen),*>>::WriteData as $crate::system::SystemMutData>::FetchTarget as $crate::world::TypeIds>::type_ids();
-        $read_ids.extend_from_slice(&r_ids);
-        $write_ids.extend_from_slice(&w_ids);
-        impl_system!(@listener_get_depends $read_ids $write_ids $system $($t)*);
-    };
-    (@listener_get_depends $read_ids:ident $write_ids:ident $system:tt) => {};
-    
-    //每一个runner get_depends
-    (@runner_get_depends $read_ids:ident $write_ids:ident $system: tt true) => {
-        let r_ids = <<<$system as Runner>::ReadData as $crate::system::SystemData>::FetchTarget as $crate::world::TypeIds>::type_ids();
-        let w_ids = <<<$system as Runner>::WriteData as $crate::system::SystemMutData>::FetchTarget as $crate::world::TypeIds>::type_ids();
-        $read_ids.extend_from_slice(&r_ids);
-        $write_ids.extend_from_slice(&w_ids);
-    };
-    (@runner_get_depends $read_ids:ident $write_ids:ident $system: tt false) => {}; // 如果没有实现runner，不需要取type_ids
-
-    //runner setup
-    (@runner_setup $s:ident $world:ident $me:ident $system:tt true) => {
-        let read = <<<$system as $crate::system::Runner>::ReadData as $crate::system::SystemData>::FetchTarget as $crate::world::Fetch>::fetch($world);
-        let write = <<<$system as $crate::system::Runner>::WriteData as $crate::system::SystemMutData>::FetchTarget as $crate::world::Fetch>::fetch($world);
-        {
-            let read_data = $crate::world::Borrow::borrow(&read);
-            let write_data = $crate::world::BorrowMut::borrow_mut(&write);
-            $s.owner.borrow_mut().setup(read_data, write_data);
-        }
-        $s.run_fn = Some($crate::system::FnListener(std::sync::Arc::new( move |e: &()| {
-            let read_data = $crate::world::Borrow::borrow(&read);
-            let write_data = $crate::world::BorrowMut::borrow_mut(&write);
-            $me.owner.borrow_mut().run(read_data, write_data);
-        })))
-    };
-    (@runner_setup $world:ident $me:ident $system:tt false) => {};
-
-    //runner dispose
-    (@runner_dispose $s:ident $world:ident $system:tt true) => {
-        let read = <<<$system as $crate::system::Runner>::ReadData as $crate::system::SystemData>::FetchTarget as $crate::world::Fetch>::fetch($world);
-        let write = <<<$system as $crate::system::Runner>::WriteData as $crate::system::SystemMutData>::FetchTarget as $crate::world::Fetch>::fetch($world);
-        let read_data = $crate::world::Borrow::borrow(&read);
-        let write_data = $crate::world::BorrowMut::borrow_mut(&write);
-        $s.owner.borrow_mut().dispose(read_data, write_data);
-        $s.run_fn = None;
-    };
-    (@runner_dispose $world:ident $me:ident $system:tt false) => {};
-
-    ($system: tt, $has_runner: tt, {$($t: tt)*}) => {
-        $crate::paste::item! {
-            pub struct [<Cell $system>] {
-                owner: pointer::cell::TrustCell<$system>,
-                run_fn: Option<$crate::system::RunnerFn>,
-                dispose_listener_fn: Option<$crate::system::DisposeFn>,
-            }
-        }
-
-        impl $crate::system::System for $crate::paste::item! {[<Cell $system>]} {
-            fn get_depends(&self) -> (Vec<(std::any::TypeId, std::any::TypeId)>, Vec<(std::any::TypeId, std::any::TypeId)>) {
-                let mut read_ids = Vec::new();
-                let mut write_ids = Vec::new();
-
-                //listeners depends
-                impl_system!(@listener_get_depends read_ids write_ids $system $($t)*);
-
-                //runner depends
-                impl_system!(@runner_get_depends read_ids write_ids $system $has_runner);
-
-                (read_ids, write_ids)
-            }
-
-            fn setup(&mut self, me: std::sync::Arc<$crate::system::System>, world: &$crate::world::World){
-                let me: std::sync::Arc<Self> = match $crate::system::System::downcast(me) {
-                    Ok(r) => r,
-                    Err(_) => std::panic!("downcast err".to_string()),
-                };
-
-                let mut listen_arr = Vec::new();
-                //listen setup
-                impl_system!(@listener_setup listen_arr world me $system $($t)*);
-
-                //runner setup
-                impl_system!(@runner_setup self world me $system $has_runner);
-
-                //dispose
-                self.dispose_listener_fn = Some($crate::system::FnListener(std::sync::Arc::new(move |world: &$crate::world::World| {
-                    impl_system!(@listener_dispose 0; listen_arr world me $system $($t)*);
-                })));
-            }
-
-            fn dispose(&mut self, world: &$crate::world::World) {
-                match &self.dispose_listener_fn {
-                    Some(f) => f.0(world),
-                    None => (),
-                };
-                self.dispose_listener_fn = None;
-
-                // runner dispose
-                impl_system!(@runner_dispose self world $system $has_runner);
-            }
-
-            fn fetch_run(&self, world: &$crate::world::World) -> Option<$crate::system::RunnerFn> {
-                self.run_fn.clone()
-            }
-        }
-    };
-}
-
-macro_rules! impl_data {
-    ( $($ty:ident),* ) => {
-        impl<'a, $($ty),*> SystemData<'a> for ( $( $ty , )* ) where $( $ty : SystemData<'a> ),*{
-            type FetchTarget = ($($ty::FetchTarget,)*);
-        }
-
-        impl<'a, $($ty),*> SystemMutData<'a> for ( $( $ty , )* ) where $( $ty : SystemMutData<'a> ),*{
-            type FetchTarget = ($($ty::FetchTarget,)*);
-        } 
-    };
-}
-
-impl_data!(A);
-impl_data!(A, B);
-impl_data!(A, B, C);
-impl_data!(A, B, C, D);
-impl_data!(A, B, C, D, E);
-impl_data!(A, B, C, D, E, F);
-impl_data!(A, B, C, D, E, F, G);
-impl_data!(A, B, C, D, E, F, G, H);
-impl_data!(A, B, C, D, E, F, G, H, I);
-impl_data!(A, B, C, D, E, F, G, H, I, J);
-impl_data!(A, B, C, D, E, F, G, H, I, J, K);
-impl_data!(A, B, C, D, E, F, G, H, I, J, K, L);
-impl_data!(A, B, C, D, E, F, G, H, I, J, K, L, M);
-impl_data!(A, B, C, D, E, F, G, H, I, J, K, L, M, N);
-impl_data!(A, B, C, D, E, F, G, H, I, J, K, L, M, N, O);
-impl_data!(A, B, C, D, E, F, G, H, I, J, K, L, M, N, O, P);
-impl_data!(A, B, C, D, E, F, G, H, I, J, K, L, M, N, O, P, Q);
-impl_data!(A, B, C, D, E, F, G, H, I, J, K, L, M, N, O, P, Q, R);
-impl_data!(A, B, C, D, E, F, G, H, I, J, K, L, M, N, O, P, Q, R, S);
-impl_data!(A, B, C, D, E, F, G, H, I, J, K, L, M, N, O, P, Q, R, S, T);
-impl_data!(A, B, C, D, E, F, G, H, I, J, K, L, M, N, O, P, Q, R, S, T, U);
-impl_data!(A, B, C, D, E, F, G, H, I, J, K, L, M, N, O, P, Q, R, S, T, U, V);
-impl_data!(A, B, C, D, E, F, G, H, I, J, K, L, M, N, O, P, Q, R, S, T, U, V, W);
-impl_data!(A, B, C, D, E, F, G, H, I, J, K, L, M, N, O, P, Q, R, S, T, U, V, W, X);
-impl_data!(A, B, C, D, E, F, G, H, I, J, K, L, M, N, O, P, Q, R, S, T, U, V, W, X, Y);
-impl_data!(A, B, C, D, E, F, G, H, I, J, K, L, M, N, O, P, Q, R, S, T, U, V, W, X, Y, Z);
-
-// Node{};
-// CharNode{};
-
-// Pos{
-
-// }
-
-// pub struct Xy {};
-
-// mod Xy{
-//     const xx: HashMap<>;
-// }
-
-// struct CellXy = (TrustCell<Xy>);
-// impl System for CellXy {
-//     fn fetch_run(&self, me: Arc<Any>) -> Option<RunnerFn> {
-//         let f = |e: &E| -> {
-            
-//             system.listen(e, &read_data, &mut write_data)
-//         };
-//         f
-//     }
-// }
-// [#aa(dd)]
-// impl Listener<T, Pos, CreateEvent> for Xy {
-//     type ReadData = CellMultiCase<Node, WorldMatrix>;
-//     type WriteData: Overflow;
-//     fn listen(&mut self, event: &E, read: Self::ReadData, write: Self::WriteData) {
-
-//     }
-// }
-
-// impl Listener<T, Pos, CreateEvent> for Xy {
-//     install(world: &World) {
-//         system;
-//         let read_data = xxx.fetch(world: &World);
-//         let write_data = xxx.fetch(world: &World);
-//         let fn = |e: &E| -> {
-//             system.listen(e, &read_data, &mut write_data)
-//         };
-//         let mut notify = world.get_notify<T, Pos>();
-//         notify.create.push_back(Arc<fn>);
-//     }
-//     uninstall()
-// }
-
-// [#aa(dd)]
-// impl Listener<T, Pos, DeleteEvent> for Xy {
-//     type ReadData = MultiCase<Node, WorldMatrix>;
-//     type WriteData: Overflow;
-//     fn listen(&mut self, event: &E, read: Self::ReadData, write: Self::WriteData) {
-
-//     }
+
+use std::{
+    any::{TypeId},
+    sync::Arc,
+};
+use world::{ World, Fetch, TypeIds};
+use listener::{Listener as LibListener, FnListeners};
+pub use listener::FnListener;
+
+pub trait Runner<'a> {
+    type ReadData: SystemData<'a>;
+    type WriteData: SystemMutData<'a>;
+
+    fn setup(&mut self, read: Self::ReadData, write: Self::WriteData);
+    fn run(&mut self, read: Self::ReadData, write: Self::WriteData);
+    fn dispose(&mut self, read: Self::ReadData, write: Self::WriteData);
+}
+
+pub trait SystemData<'a> where Self: std::marker::Sized{
+    type FetchTarget: Fetch + TypeIds;
+}
+
+pub trait SystemMutData<'a> where Self: std::marker::Sized{
+    type FetchTarget: Fetch + TypeIds;
+}
+
+pub struct CreateEvent{
+    pub id: usize,
+}
+
+pub struct DeleteEvent{
+    pub id: usize,
+}
+
+pub struct ModifyEvent{
+    pub id: usize,
+    pub field: &'static str,
+    pub index: usize, // 一般无意义。 只有在数组或向量的元素被修改时，才有意义
+}
+
+/// E 是Entity的类型， C是组件类型， EV是事件类型
+pub trait MultiCaseListener<'a, E, C, EV> {
+    type ReadData: SystemData<'a>;
+    type WriteData: SystemMutData<'a>;
+
+    fn listen(&mut self, event: &EV, read: Self::ReadData, write: Self::WriteData);
+}
+
+/// Entity监听器， 监听Entity的创建和删除， EV是事件类型
+pub trait EntityListener<'a, E, EV> {
+    type ReadData: SystemData<'a>;
+    type WriteData: SystemMutData<'a>;
+
+    fn listen(&mut self, event: &EV, read: Self::ReadData, write: Self::WriteData);
+}
+/// 单例组件监听器， EV是事件类型
+pub trait SingleCaseListener<'a, C, EV> {
+    type ReadData: SystemData<'a>;
+    type WriteData: SystemMutData<'a>;
+
+    fn listen(&mut self, event: &EV, read: Self::ReadData, write: Self::WriteData);
+}
+
+pub type CreateListeners = FnListeners<CreateEvent>;
+pub type DeleteListeners = FnListeners<DeleteEvent>;
+pub type ModifyListeners = FnListeners<ModifyEvent>;
+pub type CreateFn = FnListener<CreateEvent>;
+pub type DeleteFn = FnListener<DeleteEvent>;
+pub type ModifyFn = FnListener<ModifyEvent>;
+pub type RunnerFn = FnListener<()>;
+pub type DisposeFn = FnListener<World>;
+
+
+#[derive(Default)]
+pub struct NotifyImpl {
+    pub create: CreateListeners,
+    pub delete: DeleteListeners,
+    pub modify: ModifyListeners,
+}
+impl NotifyImpl {
+    pub fn create_event(&self, id: usize) {
+        let e = CreateEvent{
+            id: id,
+        };
+        self.create.listen(&e);
+    }
+    pub fn delete_event(&self, id: usize) {
+        let e = DeleteEvent{
+            id: id,
+        };
+        self.delete.listen(&e);
+    }
+    pub fn modify_event(&self, id: usize, field: &'static str, index: usize) {
+        let e = ModifyEvent{
+            id: id,
+            field: field,
+            index: index,
+        };
+        self.modify.listen(&e);
+    }
+}
+
+pub trait Notify {
+    fn add_create(&self, CreateFn);
+    fn add_delete(&self, DeleteFn);
+    fn add_modify(&self, ModifyFn);
+    fn create_event(&self, id: usize);
+    fn delete_event(&self, id: usize);
+    fn modify_event(&self, id: usize, field: &'static str, index: usize);
+    fn remove_create(&self, &CreateFn);
+    fn remove_delete(&self, &DeleteFn);
+    fn remove_modify(&self, &ModifyFn);
+}
+
+pub trait System: any::ArcAny { 
+    fn setup(&mut self, me: Arc<System>, world: &World);
+    fn dispose(&mut self, world: &World);
+    fn fetch_run(&self, world: &World) -> Option<RunnerFn>;
+    fn get_depends(&self) -> (Vec<(TypeId, TypeId)>, Vec<(TypeId, TypeId)>);
+}
+impl_downcast_arc!(System);
+
+#[macro_export(local_inner_macros)]
+macro_rules! impl_system {
+    (@add_monitor $setup_target:ident, $f:ident, $e:ty, $c:ty, CreateEvent) => {$crate::system::Notify::add_create(&*$setup_target, $f.clone())};
+    (@add_monitor $setup_target:ident, $f:ident, $ec:ty, CreateEvent) => {$crate::system::Notify::add_create(&*$setup_target, $f.clone())};
+    (@add_monitor $setup_target:ident, $f:ident, $e:ty, $c:ty, ModifyEvent) => {$crate::system::Notify::add_modify(&*$setup_target, $f.clone())};
+    (@add_monitor $setup_target:ident, $f:ident, $ec:ty, ModifyEvent) => {$crate::system::Notify::add_modify(&*$setup_target, $f.clone())};
+    (@add_monitor $setup_target:ident, $f:ident, $e:ty, $c:ty, DeleteEvent) => {$crate::system::Notify::add_delete(&*$setup_target, $f.clone())};
+    (@add_monitor $setup_target:ident, $f:ident, $ec:ty, DeleteEvent) => {$crate::system::Notify::add_delete(&*$setup_target, $f.clone())};
+
+    (@remove_monitor $setup_target:ident, $f:expr, $e:ty, $c:ty, CreateEvent) => {$crate::system::Notify::remove_create(&*$setup_target, $f)};
+    (@remove_monitor $setup_target:ident, $f:expr, $ec:ty, CreateEvent) => {$crate::system::Notify::remove_create(&*$setup_target, $f)};
+    (@remove_monitor $setup_target:ident, $f:expr, $e:ty, $c:ty, ModifyEvent) => {$crate::system::Notify::remove_modify(&*$setup_target, $f)};
+    (@remove_monitor $setup_target:ident, $f:expr, $ec:ty, ModifyEvent) => {$crate::system::Notify::remove_modify(&*$setup_target, $f)};
+    (@remove_monitor $setup_target:ident, $f:expr, $e:ty, $c:ty, DeleteEvent) => {$crate::system::Notify::remove_delete(&*$setup_target, $f)};
+    (@remove_monitor $setup_target:ident, $f:expr, $ec:ty, DeleteEvent) => {$crate::system::Notify::remove_delete(&*$setup_target, $f)};
+
+    // fetch_single fetch_multi fetch_entry
+    (@setup_target_ty $setup_target:ident, $w:ident, SingleCaseListener, $c:ty, $ev:ty) => {
+        let setup_target: std::sync::Arc<$crate::component::SingleCase<$c>> = match $w.fetch_single::<$c>().unwrap().downcast() {
+            Ok(r) => r,
+            Err(_) => std::panic!("downcast err".to_string()),
+        };
+    };
+    (@setup_target_ty $setup_target:ident, $w:ident, MultiCaseListener, $e:ty, $c:ty, $ev:ty) => {
+        let $setup_target: std::sync::Arc<$crate::component::CellMultiCase<$e, $c>> = match $w.fetch_multi::<$e, $c>().unwrap().downcast() {
+            Ok(r) => r,
+            Err(_) => std::panic!("downcast err".to_string()),
+        };
+    };
+    (@setup_target_ty $setup_target:ident, $w:ident, EntityListener, $e:ty, $ev:ty) => {
+        let $setup_target = $w.fetch_entry::<$e>().unwrap()
+    };
+    
+    //每一个listenner setup
+    (@listener_setup $f:ident $world:ident $me:ident $system:tt $sign:tt < $($gen:tt),* > $($t:tt)* ) => {
+        let me1 = $me.clone();
+        let read = <<<$system as $crate::system::$sign<'_, $($gen),*>>::ReadData as $crate::system::SystemData>::FetchTarget as $crate::world::Fetch>::fetch($world);
+        let write = <<<$system as $crate::system::$sign<'_, $($gen),*>>::WriteData as $crate::system::SystemMutData>::FetchTarget as  $crate::world::Fetch>::fetch($world);
+        let f = $crate::system::FnListener(std::sync::Arc::new( move |e| {
+            let read_data = $crate::world::Borrow::borrow(&read);
+            let write_data = $crate::world::BorrowMut::borrow_mut(&write);
+            me1.owner.borrow_mut().listen(e, read_data, write_data);
+        }));
+        impl_system!(@setup_target_ty setup_target, $world, $sign, $($gen),*);
+        impl_system!(@add_monitor setup_target, f, $($gen),*);
+        $f.push(f);
+        impl_system!(@listener_setup $f $world $me $system $($t)*);
+    };
+    (@listener_setup $f:ident $world:ident $me:ident $system:tt) => {};
+
+    //每一个listenner dispose
+    (@listener_dispose $i:expr; $f:ident $world:ident $me:ident $system:tt $sign:tt < $($gen:tt),* > $($t:tt)* ) => {
+        impl_system!(@setup_target_ty setup_target, $world, $sign, $($gen),*);
+        impl_system!(@remove_monitor setup_target, &$f[$i], $($gen),*);
+        impl_system!(@listener_dispose $i+1; $f $world $me $system $($t)*);
+    };
+    (@listener_dispose $i:expr; $f:ident $world:ident $me:ident $system:tt) => {};
+
+    //每一个listenner get_depends
+    (@listener_get_depends $read_ids:ident $write_ids:ident $system:tt $sign:tt <$($gen:ty),*> $($t:tt)*) => {
+        let r_ids = <<<$system as $crate::system::$sign<'_, $($gen),*>>::ReadData as $crate::system::SystemData>::FetchTarget as $crate::world::TypeIds>::type_ids();
+        let w_ids = <<<$system as $crate::system::$sign<'_, $($gen),*>>::WriteData as $crate::system::SystemMutData>::FetchTarget as $crate::world::TypeIds>::type_ids();
+        $read_ids.extend_from_slice(&r_ids);
+        $write_ids.extend_from_slice(&w_ids);
+        impl_system!(@listener_get_depends $read_ids $write_ids $system $($t)*);
+    };
+    (@listener_get_depends $read_ids:ident $write_ids:ident $system:tt) => {};
+    
+    //每一个runner get_depends
+    (@runner_get_depends $read_ids:ident $write_ids:ident $system: tt true) => {
+        let r_ids = <<<$system as Runner>::ReadData as $crate::system::SystemData>::FetchTarget as $crate::world::TypeIds>::type_ids();
+        let w_ids = <<<$system as Runner>::WriteData as $crate::system::SystemMutData>::FetchTarget as $crate::world::TypeIds>::type_ids();
+        $read_ids.extend_from_slice(&r_ids);
+        $write_ids.extend_from_slice(&w_ids);
+    };
+    (@runner_get_depends $read_ids:ident $write_ids:ident $system: tt false) => {}; // 如果没有实现runner，不需要取type_ids
+
+    //runner setup
+    (@runner_setup $s:ident $world:ident $me:ident $system:tt true) => {
+        let read = <<<$system as $crate::system::Runner>::ReadData as $crate::system::SystemData>::FetchTarget as $crate::world::Fetch>::fetch($world);
+        let write = <<<$system as $crate::system::Runner>::WriteData as $crate::system::SystemMutData>::FetchTarget as $crate::world::Fetch>::fetch($world);
+        {
+            let read_data = $crate::world::Borrow::borrow(&read);
+            let write_data = $crate::world::BorrowMut::borrow_mut(&write);
+            $s.owner.borrow_mut().setup(read_data, write_data);
+        }
+        $s.run_fn = Some($crate::system::FnListener(std::sync::Arc::new( move |e: &()| {
+            let read_data = $crate::world::Borrow::borrow(&read);
+            let write_data = $crate::world::BorrowMut::borrow_mut(&write);
+            $me.owner.borrow_mut().run(read_data, write_data);
+        })))
+    };
+    (@runner_setup $world:ident $me:ident $system:tt false) => {};
+
+    //runner dispose
+    (@runner_dispose $s:ident $world:ident $system:tt true) => {
+        let read = <<<$system as $crate::system::Runner>::ReadData as $crate::system::SystemData>::FetchTarget as $crate::world::Fetch>::fetch($world);
+        let write = <<<$system as $crate::system::Runner>::WriteData as $crate::system::SystemMutData>::FetchTarget as $crate::world::Fetch>::fetch($world);
+        let read_data = $crate::world::Borrow::borrow(&read);
+        let write_data = $crate::world::BorrowMut::borrow_mut(&write);
+        $s.owner.borrow_mut().dispose(read_data, write_data);
+        $s.run_fn = None;
+    };
+    (@runner_dispose $world:ident $me:ident $system:tt false) => {};
+
+    ($system: tt, $has_runner: tt, {$($t: tt)*}) => {
+        $crate::paste::item! {
+            pub struct [<Cell $system>] {
+                owner: pointer::cell::TrustCell<$system>,
+                run_fn: Option<$crate::system::RunnerFn>,
+                dispose_listener_fn: Option<$crate::system::DisposeFn>,
+            }
+        }
+
+        impl $crate::system::System for $crate::paste::item! {[<Cell $system>]} {
+            fn get_depends(&self) -> (Vec<(std::any::TypeId, std::any::TypeId)>, Vec<(std::any::TypeId, std::any::TypeId)>) {
+                let mut read_ids = Vec::new();
+                let mut write_ids = Vec::new();
+
+                //listeners depends
+                impl_system!(@listener_get_depends read_ids write_ids $system $($t)*);
+
+                //runner depends
+                impl_system!(@runner_get_depends read_ids write_ids $system $has_runner);
+
+                (read_ids, write_ids)
+            }
+
+            fn setup(&mut self, me: std::sync::Arc<$crate::system::System>, world: &$crate::world::World){
+                let me: std::sync::Arc<Self> = match $crate::system::System::downcast(me) {
+                    Ok(r) => r,
+                    Err(_) => std::panic!("downcast err".to_string()),
+                };
+
+                let mut listen_arr = Vec::new();
+                //listen setup
+                impl_system!(@listener_setup listen_arr world me $system $($t)*);
+
+                //runner setup
+                impl_system!(@runner_setup self world me $system $has_runner);
+
+                //dispose
+                self.dispose_listener_fn = Some($crate::system::FnListener(std::sync::Arc::new(move |world: &$crate::world::World| {
+                    impl_system!(@listener_dispose 0; listen_arr world me $system $($t)*);
+                })));
+            }
+
+            fn dispose(&mut self, world: &$crate::world::World) {
+                match &self.dispose_listener_fn {
+                    Some(f) => f.0(world),
+                    None => (),
+                };
+                self.dispose_listener_fn = None;
+
+                // runner dispose
+                impl_system!(@runner_dispose self world $system $has_runner);
+            }
+
+            fn fetch_run(&self, world: &$crate::world::World) -> Option<$crate::system::RunnerFn> {
+                self.run_fn.clone()
+            }
+        }
+    };
+}
+
+macro_rules! impl_data {
+    ( $($ty:ident),* ) => {
+        impl<'a, $($ty),*> SystemData<'a> for ( $( $ty , )* ) where $( $ty : SystemData<'a> ),*{
+            type FetchTarget = ($($ty::FetchTarget,)*);
+        }
+
+        impl<'a, $($ty),*> SystemMutData<'a> for ( $( $ty , )* ) where $( $ty : SystemMutData<'a> ),*{
+            type FetchTarget = ($($ty::FetchTarget,)*);
+        } 
+    };
+}
+
+impl_data!(A);
+impl_data!(A, B);
+impl_data!(A, B, C);
+impl_data!(A, B, C, D);
+impl_data!(A, B, C, D, E);
+impl_data!(A, B, C, D, E, F);
+impl_data!(A, B, C, D, E, F, G);
+impl_data!(A, B, C, D, E, F, G, H);
+impl_data!(A, B, C, D, E, F, G, H, I);
+impl_data!(A, B, C, D, E, F, G, H, I, J);
+impl_data!(A, B, C, D, E, F, G, H, I, J, K);
+impl_data!(A, B, C, D, E, F, G, H, I, J, K, L);
+impl_data!(A, B, C, D, E, F, G, H, I, J, K, L, M);
+impl_data!(A, B, C, D, E, F, G, H, I, J, K, L, M, N);
+impl_data!(A, B, C, D, E, F, G, H, I, J, K, L, M, N, O);
+impl_data!(A, B, C, D, E, F, G, H, I, J, K, L, M, N, O, P);
+impl_data!(A, B, C, D, E, F, G, H, I, J, K, L, M, N, O, P, Q);
+impl_data!(A, B, C, D, E, F, G, H, I, J, K, L, M, N, O, P, Q, R);
+impl_data!(A, B, C, D, E, F, G, H, I, J, K, L, M, N, O, P, Q, R, S);
+impl_data!(A, B, C, D, E, F, G, H, I, J, K, L, M, N, O, P, Q, R, S, T);
+impl_data!(A, B, C, D, E, F, G, H, I, J, K, L, M, N, O, P, Q, R, S, T, U);
+impl_data!(A, B, C, D, E, F, G, H, I, J, K, L, M, N, O, P, Q, R, S, T, U, V);
+impl_data!(A, B, C, D, E, F, G, H, I, J, K, L, M, N, O, P, Q, R, S, T, U, V, W);
+impl_data!(A, B, C, D, E, F, G, H, I, J, K, L, M, N, O, P, Q, R, S, T, U, V, W, X);
+impl_data!(A, B, C, D, E, F, G, H, I, J, K, L, M, N, O, P, Q, R, S, T, U, V, W, X, Y);
+impl_data!(A, B, C, D, E, F, G, H, I, J, K, L, M, N, O, P, Q, R, S, T, U, V, W, X, Y, Z);
+
+// Node{};
+// CharNode{};
+
+// Pos{
+
+// }
+
+// pub struct Xy {};
+
+// mod Xy{
+//     const xx: HashMap<>;
+// }
+
+// struct CellXy = (TrustCell<Xy>);
+// impl System for CellXy {
+//     fn fetch_run(&self, me: Arc<Any>) -> Option<RunnerFn> {
+//         let f = |e: &E| -> {
+            
+//             system.listen(e, &read_data, &mut write_data)
+//         };
+//         f
+//     }
+// }
+// [#aa(dd)]
+// impl Listener<T, Pos, CreateEvent> for Xy {
+//     type ReadData = CellMultiCase<Node, WorldMatrix>;
+//     type WriteData: Overflow;
+//     fn listen(&mut self, event: &E, read: Self::ReadData, write: Self::WriteData) {
+
+//     }
+// }
+
+// impl Listener<T, Pos, CreateEvent> for Xy {
+//     install(world: &World) {
+//         system;
+//         let read_data = xxx.fetch(world: &World);
+//         let write_data = xxx.fetch(world: &World);
+//         let fn = |e: &E| -> {
+//             system.listen(e, &read_data, &mut write_data)
+//         };
+//         let mut notify = world.get_notify<T, Pos>();
+//         notify.create.push_back(Arc<fn>);
+//     }
+//     uninstall()
+// }
+
+// [#aa(dd)]
+// impl Listener<T, Pos, DeleteEvent> for Xy {
+//     type ReadData = MultiCase<Node, WorldMatrix>;
+//     type WriteData: Overflow;
+//     fn listen(&mut self, event: &E, read: Self::ReadData, write: Self::WriteData) {
+
+//     }
 // }
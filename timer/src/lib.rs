--- conflicted
+++ resolved
@@ -1,228 +1,223 @@
-#![feature(integer_atomics)]
-#![feature(fnbox)]
-
-extern crate atom;
-extern crate apm;
-extern crate wheel;
-extern crate time;
-
-#[macro_use]
-extern crate lazy_static;
-
-use std::sync::Arc;
-use std::sync::Mutex;
-use std::thread;
-use std::time::{Duration};
-use std::sync::atomic::{AtomicUsize, Ordering, AtomicU64};
-use std::boxed::FnBox;
-use std::mem::{transmute};
-use std::marker::Send;
-
-use atom::Atom;
-use apm::counter::{GLOBAL_PREF_COLLECT, PrefCounter, PrefTimer};
-use wheel::slab_wheel::Wheel;
-use wheel::wheel::Item;
-use time::{run_millis};
-
-lazy_static! {
-    //定时器数量
-    pub static ref TIMER_COUNT: PrefCounter = GLOBAL_PREF_COLLECT.new_static_counter(Atom::from("timer_count"), 0).unwrap();
-    //创建定时任务数量
-    pub static ref TIMER_CREATE_COUNT: PrefCounter = GLOBAL_PREF_COLLECT.new_static_counter(Atom::from("timer_create_count"), 0).unwrap();
-    //取消定时任务数量
-    pub static ref TIMER_CANCEL_COUNT: PrefCounter = GLOBAL_PREF_COLLECT.new_static_counter(Atom::from("timer_cancel_count"), 0).unwrap();
-    //定时任务运行数量
-    pub static ref TIMER_RUN_COUNT: PrefCounter = GLOBAL_PREF_COLLECT.new_static_counter(Atom::from("timer_run_count"), 0).unwrap();
-    //定时任务运行总时长
-    pub static ref TIMER_RUN_TIME: PrefTimer = GLOBAL_PREF_COLLECT.new_static_timer(Atom::from("timer_run_time"), 0).unwrap();
-}
-
-pub trait Runer{
-    fn run(self, index: usize);
-}
-
-impl<T: 'static + Send + Runer> Timer<T>{
-    pub fn new(clock_ms: u64) -> Self {
-        TIMER_COUNT.sum(1);
-
-        Timer(Arc::new(Mutex::new(TimerImpl::new(clock_ms))))
-    }
-
-    pub fn run(&self){
-        let s = self.0.clone();
-		thread::Builder::new()
-            .name("Timer".to_string())
-            .spawn(move ||{
-                let mut sleep_time = {
-                    let mut lock = s.lock().unwrap();
-                    lock.wheel.set_time(run_millis());
-                    lock.clock_ms
-                };
-                loop {
-                    thread::sleep(Duration::from_millis(sleep_time));
-<<<<<<< HEAD
-                    let mut now = now_millis();
-                    now = run_zero(&s, now);//运行0毫秒任务
-=======
-                    let mut now = run_millis();
-                    now = run_zero(&s);//运行0毫秒任务
->>>>>>> 3707ebb0
-                    loop {
-                        let mut r = {
-                            let mut s = s.lock().unwrap();
-                            match now >= s.clock_ms + s.wheel.get_time(){
-                                true => s.wheel.roll(),
-                                false => {
-                                    sleep_time = s.clock_ms + s.wheel.get_time()- now;
-                                    break;
-                                }
-                            }
-                        };
-                        now = run_task(&s, &mut r);
-                        now = run_zero(&s, now);//运行0毫秒任务
-                    }
-                }
-		});
-	}
-
-    pub fn set_timeout(&self, elem: T, ms: u32) -> usize{
-        TIMER_CREATE_COUNT.sum(1);
-
-        let mut lock = self.0.lock().unwrap();
-        let time =  lock.wheel.get_time();
-		lock.wheel.insert(Item{elem: elem, time_point: time + (ms as u64)})
-	}
-
-    pub fn cancel(&self, index: usize) -> Option<T>{
-        let mut lock = self.0.lock().unwrap();
-		match lock.wheel.try_remove(index) {
-			Some(v) => {
-                TIMER_CANCEL_COUNT.sum(1);
-
-                Some(v.elem)
-            },
-			None => {None},
-		}
-	}
-
-    pub fn clear(&self){
-        self.0.lock().unwrap().clear();
-	}
-}
-
-pub struct TimerImpl<T: Send + Runer>{
-	wheel: Wheel<T>,
-	statistics: Statistics,
-	clock_ms: u64,
-}
-
-impl<T: Send + Runer> TimerImpl<T>{
-	pub fn new(mut clock_ms: u64) -> Self{
-        if clock_ms < 10{
-            clock_ms = 10;
-        }
-		TimerImpl{
-			wheel: Wheel::new(), 
-			statistics: Statistics::new(),
-			clock_ms: clock_ms,
-		}
-	}
-
-    pub fn clear(&mut self){
-        self.wheel.clear();
-	}
-}
-
-pub struct FuncRuner(usize, usize);
-
-impl FuncRuner{
-    pub fn new(f: Box<FnBox()>) -> Self {
-        unsafe { transmute(f) }
-    }
-}
-
-impl Runer for FuncRuner {
-    fn run(self, _index: usize){
-        let func: Box<FnBox()> = unsafe { transmute((self.0, self.1)) };
-        func();
-    }
-}
-
-
-lazy_static! {
-	pub static ref TIMER: Timer<FuncRuner> = Timer::new(10);
-}
-
-pub struct Timer<T: 'static + Send + Runer>(Arc<Mutex<TimerImpl<T>>>);
-
-impl<T: 'static + Send + Runer> Clone for Timer<T> {
-    fn clone(&self) -> Self{
-        Timer(self.0.clone())
-    }
-}
-
-#[derive(Clone)]
-struct Statistics {
-	pub all_count: Arc<AtomicUsize>,
-    pub cancel_count: Arc<AtomicUsize>,
-	pub run_count: Arc<AtomicUsize>,
-	pub run_time: Arc<AtomicU64>,
-}
-
-impl Statistics{
-	pub fn new() -> Statistics{
-		Statistics{
-			all_count: Arc::new(AtomicUsize::new(0)),
-            cancel_count: Arc::new(AtomicUsize::new(0)),
-			run_count: Arc::new(AtomicUsize::new(0)),
-			run_time: Arc::new(AtomicU64::new(0)),
-		}
-	}
-}
-
-
-fn run_zero<T: Send + Runer>(timer: &Arc<Mutex<TimerImpl<T>>>, mut now: u64) -> u64{
-    loop {
-        let mut r = {
-            let mut s = timer.lock().unwrap();
-            match s.wheel.zero_size() > 0{
-                true => s.wheel.get_zero(),
-                false => {
-                    break;
-                }
-            }
-        };
-        now = run_task(timer, &mut r);
-        r.clear();
-        timer.lock().unwrap().wheel.set_zero_cache(r);
-    }
-    now
-}
-
-//执行任务，返回任务执行完的时间
-fn run_task<T: Send + Runer>(timer: &Arc<Mutex<TimerImpl<T>>>, r: &mut Vec<(Item<T>, usize)>) -> u64{
-    let start = TIMER_RUN_TIME.start();
-    let mut j = r.len();
-    for _ in 0..r.len(){
-        j -= 1;
-        let e = r.remove(j);
-        e.0.elem.run(e.1);
-    }
-
-    TIMER_RUN_COUNT.sum(1);
-    TIMER_RUN_TIME.timing(start);
-    run_millis()
-}
-#[test]
-fn test(){
-    TIMER.run();
-    //thread::sleep(Duration::from_millis(8));
-    //let now = now_millis();
-    TIMER.set_timeout(FuncRuner::new(Box::new(move||{
-        println!("test timer Success");
-	})), 10);
-	//let index = TIMER.set_timeout(Box::new(f), 1000);
-    //println!("index-------------{}", index.load(Ordering::Relaxed));
-	thread::sleep(Duration::from_millis(500));
-}
-
+#![feature(integer_atomics)]
+#![feature(fnbox)]
+
+extern crate atom;
+extern crate apm;
+extern crate wheel;
+extern crate time;
+
+#[macro_use]
+extern crate lazy_static;
+
+use std::sync::Arc;
+use std::sync::Mutex;
+use std::thread;
+use std::time::{Duration};
+use std::sync::atomic::{AtomicUsize, Ordering, AtomicU64};
+use std::boxed::FnBox;
+use std::mem::{transmute};
+use std::marker::Send;
+
+use atom::Atom;
+use apm::counter::{GLOBAL_PREF_COLLECT, PrefCounter, PrefTimer};
+use wheel::slab_wheel::Wheel;
+use wheel::wheel::Item;
+use time::{run_millis};
+
+lazy_static! {
+    //定时器数量
+    pub static ref TIMER_COUNT: PrefCounter = GLOBAL_PREF_COLLECT.new_static_counter(Atom::from("timer_count"), 0).unwrap();
+    //创建定时任务数量
+    pub static ref TIMER_CREATE_COUNT: PrefCounter = GLOBAL_PREF_COLLECT.new_static_counter(Atom::from("timer_create_count"), 0).unwrap();
+    //取消定时任务数量
+    pub static ref TIMER_CANCEL_COUNT: PrefCounter = GLOBAL_PREF_COLLECT.new_static_counter(Atom::from("timer_cancel_count"), 0).unwrap();
+    //定时任务运行数量
+    pub static ref TIMER_RUN_COUNT: PrefCounter = GLOBAL_PREF_COLLECT.new_static_counter(Atom::from("timer_run_count"), 0).unwrap();
+    //定时任务运行总时长
+    pub static ref TIMER_RUN_TIME: PrefTimer = GLOBAL_PREF_COLLECT.new_static_timer(Atom::from("timer_run_time"), 0).unwrap();
+}
+
+pub trait Runer{
+    fn run(self, index: usize);
+}
+
+impl<T: 'static + Send + Runer> Timer<T>{
+    pub fn new(clock_ms: u64) -> Self {
+        TIMER_COUNT.sum(1);
+
+        Timer(Arc::new(Mutex::new(TimerImpl::new(clock_ms))))
+    }
+
+    pub fn run(&self){
+        let s = self.0.clone();
+		thread::Builder::new()
+            .name("Timer".to_string())
+            .spawn(move ||{
+                let mut sleep_time = {
+                    let mut lock = s.lock().unwrap();
+                    lock.wheel.set_time(run_millis());
+                    lock.clock_ms
+                };
+                loop {
+                    thread::sleep(Duration::from_millis(sleep_time));
+                    let mut now = run_millis();
+                    now = run_zero(&s, now);//运行0毫秒任务
+                    loop {
+                        let mut r = {
+                            let mut s = s.lock().unwrap();
+                            match now >= s.clock_ms + s.wheel.get_time(){
+                                true => s.wheel.roll(),
+                                false => {
+                                    sleep_time = s.clock_ms + s.wheel.get_time()- now;
+                                    break;
+                                }
+                            }
+                        };
+                        now = run_task(&s, &mut r);
+                        now = run_zero(&s, now);//运行0毫秒任务
+                    }
+                }
+		});
+	}
+
+    pub fn set_timeout(&self, elem: T, ms: u32) -> usize{
+        TIMER_CREATE_COUNT.sum(1);
+
+        let mut lock = self.0.lock().unwrap();
+        let time =  lock.wheel.get_time();
+		lock.wheel.insert(Item{elem: elem, time_point: time + (ms as u64)})
+	}
+
+    pub fn cancel(&self, index: usize) -> Option<T>{
+        let mut lock = self.0.lock().unwrap();
+		match lock.wheel.try_remove(index) {
+			Some(v) => {
+                TIMER_CANCEL_COUNT.sum(1);
+
+                Some(v.elem)
+            },
+			None => {None},
+		}
+	}
+
+    pub fn clear(&self){
+        self.0.lock().unwrap().clear();
+	}
+}
+
+pub struct TimerImpl<T: Send + Runer>{
+	wheel: Wheel<T>,
+	statistics: Statistics,
+	clock_ms: u64,
+}
+
+impl<T: Send + Runer> TimerImpl<T>{
+	pub fn new(mut clock_ms: u64) -> Self{
+        if clock_ms < 10{
+            clock_ms = 10;
+        }
+		TimerImpl{
+			wheel: Wheel::new(), 
+			statistics: Statistics::new(),
+			clock_ms: clock_ms,
+		}
+	}
+
+    pub fn clear(&mut self){
+        self.wheel.clear();
+	}
+}
+
+pub struct FuncRuner(usize, usize);
+
+impl FuncRuner{
+    pub fn new(f: Box<FnBox()>) -> Self {
+        unsafe { transmute(f) }
+    }
+}
+
+impl Runer for FuncRuner {
+    fn run(self, _index: usize){
+        let func: Box<FnBox()> = unsafe { transmute((self.0, self.1)) };
+        func();
+    }
+}
+
+
+lazy_static! {
+	pub static ref TIMER: Timer<FuncRuner> = Timer::new(10);
+}
+
+pub struct Timer<T: 'static + Send + Runer>(Arc<Mutex<TimerImpl<T>>>);
+
+impl<T: 'static + Send + Runer> Clone for Timer<T> {
+    fn clone(&self) -> Self{
+        Timer(self.0.clone())
+    }
+}
+
+#[derive(Clone)]
+struct Statistics {
+	pub all_count: Arc<AtomicUsize>,
+    pub cancel_count: Arc<AtomicUsize>,
+	pub run_count: Arc<AtomicUsize>,
+	pub run_time: Arc<AtomicU64>,
+}
+
+impl Statistics{
+	pub fn new() -> Statistics{
+		Statistics{
+			all_count: Arc::new(AtomicUsize::new(0)),
+            cancel_count: Arc::new(AtomicUsize::new(0)),
+			run_count: Arc::new(AtomicUsize::new(0)),
+			run_time: Arc::new(AtomicU64::new(0)),
+		}
+	}
+}
+
+
+fn run_zero<T: Send + Runer>(timer: &Arc<Mutex<TimerImpl<T>>>, mut now: u64) -> u64{
+    loop {
+        let mut r = {
+            let mut s = timer.lock().unwrap();
+            match s.wheel.zero_size() > 0{
+                true => s.wheel.get_zero(),
+                false => {
+                    break;
+                }
+            }
+        };
+        now = run_task(timer, &mut r);
+        r.clear();
+        timer.lock().unwrap().wheel.set_zero_cache(r);
+    }
+    now
+}
+
+//执行任务，返回任务执行完的时间
+fn run_task<T: Send + Runer>(timer: &Arc<Mutex<TimerImpl<T>>>, r: &mut Vec<(Item<T>, usize)>) -> u64{
+    let start = TIMER_RUN_TIME.start();
+    let mut j = r.len();
+    for _ in 0..r.len(){
+        j -= 1;
+        let e = r.remove(j);
+        e.0.elem.run(e.1);
+    }
+
+    TIMER_RUN_COUNT.sum(1);
+    TIMER_RUN_TIME.timing(start);
+    run_millis()
+}
+#[test]
+fn test(){
+    TIMER.run();
+    //thread::sleep(Duration::from_millis(8));
+    //let now = now_millis();
+    TIMER.set_timeout(FuncRuner::new(Box::new(move||{
+        println!("test timer Success");
+	})), 10);
+	//let index = TIMER.set_timeout(Box::new(f), 1000);
+    //println!("index-------------{}", index.load(Ordering::Relaxed));
+	thread::sleep(Duration::from_millis(500));
+}
+
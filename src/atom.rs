/**
 * 全局的线程安全的原子字符串池，为了移植问题，可能需要将实现部分移到其他库
 */

use std::ops::Deref;
//use std::marker::Copy;
use core::convert::From;
use std::hash::{Hash, Hasher};
use std::collections::hash_map::DefaultHasher;
use bon::{Encode, Decode, WriteBuffer, ReadBuffer};
use std::sync::{Arc, Weak};
use std::sync::RwLock;
use cowlist::CowList;
use fnv::FnvHashMap;
// https://amanieu.github.io/parking_lot/parking_lot/struct.RwLock.html
// 高性能的支持升级的读写锁
// 同步原语，可用于运行一次性初始化。用于全局，FFI或相关功能的一次初始化。
// TODO 考虑使用Arc强引用放在表中，这样可以用时间进行缓存管理。某些高频单次的Atom可以得到缓冲。
// 为动态的原子字符串准备的fnv hashmap 及可升级的rwlock(如果使用CowList, 就可以不需要可升级的rwlock，改成先读1次，然后再写1次)
lazy_static! {
	static ref ATOM_MAP: Table = Table(RwLock::new(FnvHashMap::default()));
}

// 原子字符串
#[derive(Default, Clone, PartialEq, Eq, Hash, PartialOrd, Ord)]
pub struct Atom(Arc<(String, u64)>);

impl Deref for Atom {
	type Target = String;
	fn deref(&self) -> &String {
		&(*self.0).0
	}
}

impl Atom {
	// 返回的正整数为0表示静态原子，1表示为动态原子
	// fn contain(s: Option<&String>, h: u64) -> Option<usize> {
	// 	return None
	// }
	pub fn get_hash(&self) -> u64 {
		(*self.0).1
	}
}

impl From<String> for Atom {
	#[inline]
	fn from(s: String) -> Atom {
		Atom(ATOM_MAP.or_insert(s))
	}
}

impl<'a> From<&'a str> for Atom {
	#[inline]
	fn from(s: &str) -> Atom {
		Atom(ATOM_MAP.or_insert(String::from(s)))
	}
}

impl From<Vec<u8>> for Atom {
	#[inline]
	fn from(s: Vec<u8>) -> Atom {
		Atom(ATOM_MAP.or_insert(unsafe { String::from_utf8_unchecked(s) }))
	}
}

impl<'a> From<&'a [u8]> for Atom {
	#[inline]
	fn from(s: &[u8]) -> Atom {
		Atom(ATOM_MAP.or_insert(unsafe { String::from_utf8_unchecked(Vec::from(s)) }))
	}
}

impl Encode for Atom{
	fn encode(&self, bb: &mut WriteBuffer){
		(*self.0).0.encode(bb);
		(*self.0).1.encode(bb);
	}
}

impl Decode for Atom{
	fn decode(bb: &mut ReadBuffer) -> Atom{
		Atom(Arc::new((String::decode(bb), 0)))
	}
}

//todo
// 为完美hash准备的方法
// impl From<u64> for Atom {
// 	#[inline]
// 	fn from(s: String) -> Atom {
// 		(Arc::new((s, 0)))
// 	}
// }
// fn from(s: String) -> Atom {
// 	//loop {
// 		// 先读锁，然后升级成写锁，如果升级失败则放弃读锁重新循环
// 		Atom(Arc::new((s, 0)))
// 	//}
// }

// impl Hash for Atom {
// 	#[inline]
// 	fn hash<H: Hasher>(&self, state: &mut H) {
// 		(*self.0).1.hash(state)
// 	}
// }

// 为静态编译的完美hash的字符串准备的常量数组
// const NB_BUCKETS: usize = 1 << 12;  // 4096
// const BUCKET_MASK: u64 = (1 << 12) - 1;

// struct StringCache {
//     buckets: [Option<Box<(String, u64)>>; NB_BUCKETS],
// }

// impl StringCache{
// 	pub fn new() -> StringCache{

// 	}
// }
// lazy_static! {
//     static ref STRING_CACHE: Mutex<StringCache> = Mutex::new(StringCache::new());
// }

struct Table(RwLock<FnvHashMap<u64, (usize, CowList<Weak<(String, u64)>>)>>);

impl Table{
	pub fn or_insert(&self, s: String) -> Arc<(String, u64)>{
		let h = str_hash(&s, &mut DefaultHasher::new());

		//读
		let list = {
			let map = self.0.read().unwrap();
			match map.get(&h){
				Some(v) => Some((v.0, v.1.clone())),
				None => None,
			}
		};
		let (version, mut has_nil) = match list {
			Some((ver, cow)) => {
				let mut nil = false;
				match read(&cow, &s, &mut nil){
					Some(r) => return r,
					None => (ver, nil)
				}
			},
			None => (0, false)
		};


		//如果未读到,取到写锁
		let strong = Arc::new((s, h));
		let mut is_end = false;
		let mut map = self.0.write().unwrap();

		//map中不存在为h的key，证明版本未更新，注解插入当前值，并返回强引用
		let list = map.entry(h).or_insert_with(||{
			is_end = true;
			(1, CowList::new(Arc::downgrade(&strong)))
		} );
		if is_end {
			return strong
		}

		//否则， mpa[h]存在， 算出版本差
		let mut diff = list.0 - version;
		//如果版本差不为0， 应该再次读
		if diff != 0{
			has_nil = false;
			for v in list.1.iter(){
				let v1 = v.upgrade();
				match v1 {
					Some(r) => return r,
					None => (),
				};
				diff -= 1;
				if diff == 0{
					break;
				}
			}
		}

		//如果存在无效弱引用，应该删除
		if has_nil == true{
			// list.1.iter_mut().filter(|item|{
			// 	let strong = item.upgrade();
			// 	match strong {
			// 		Some(v) => false,
			// 		None => true,
			// 	}
			// });
		}

		//第二次读取失败,需要写入
		list.1 = list.1.push(Arc::downgrade(&strong));
		list.0 += 1;
		return strong;
	}

}

fn str_hash<T: Hasher>(s: &str, haser: &mut T) -> u64{
	s.hash(haser);
	haser.finish()
}

fn read(list: &CowList<Weak<(String, u64)>>, s: &str, has_nil: &mut bool) -> Option<Arc<(String, u64)>>{
	for o in list.iter(){
		let strong = o.upgrade();
		match strong {
			Some(o) => {
				if o.0 == s{
					return Some(o);
				}
			},
			None => *has_nil = true,
		};
	}
	None
}


#[test]
fn test_atom() {
<<<<<<< HEAD
    let _at1 = Atom::from("abc");
	assert_eq!(ATOM_MAP.0.read().expect("ATOM_MAP:error").len(), 1);
	let  _at2 = Atom::from("afg");
=======
    Atom::from("abc");
	assert_eq!(ATOM_MAP.0.read().expect("ATOM_MAP:error").len(), 1);
	Atom::from("afg");
>>>>>>> a173aa33
	assert_eq!(ATOM_MAP.0.read().expect("ATOM_MAP:error").len(), 2);
	let at3 = Atom::from("afg");
	assert_eq!(ATOM_MAP.0.read().expect("ATOM_MAP:error").len(), 2);
	assert_eq!((at3.0).0, "afg");
}<|MERGE_RESOLUTION|>--- conflicted
+++ resolved
@@ -180,7 +180,7 @@
 			}
 		}
 
-		//如果存在无效弱引用，应该删除
+		//如果存在无效弱引用，应该删除 TODO
 		if has_nil == true{
 			// list.1.iter_mut().filter(|item|{
 			// 	let strong = item.upgrade();
@@ -222,15 +222,9 @@
 
 #[test]
 fn test_atom() {
-<<<<<<< HEAD
-    let _at1 = Atom::from("abc");
-	assert_eq!(ATOM_MAP.0.read().expect("ATOM_MAP:error").len(), 1);
-	let  _at2 = Atom::from("afg");
-=======
     Atom::from("abc");
 	assert_eq!(ATOM_MAP.0.read().expect("ATOM_MAP:error").len(), 1);
 	Atom::from("afg");
->>>>>>> a173aa33
 	assert_eq!(ATOM_MAP.0.read().expect("ATOM_MAP:error").len(), 2);
 	let at3 = Atom::from("afg");
 	assert_eq!(ATOM_MAP.0.read().expect("ATOM_MAP:error").len(), 2);

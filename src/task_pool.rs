--- conflicted
+++ resolved
@@ -45,10 +45,8 @@
         let mut sync_pool = self.sync_pool.1.lock().unwrap();
         match direc {
             Direction::Front => {
-                // println!("!!!!!!push front before, weight: {}", sync_pool.get_weight());
                 let r = sync_pool.push_front(id.id, task);
                 self.sync_pool.0.store(sync_pool.get_weight(), AOrd::Relaxed);
-                // println!("!!!!!!push front after, weight: {}", sync_pool.get_weight());
                 r
             },
             Direction::Back => {
@@ -133,34 +131,17 @@
         let sync_w = self.sync_pool.0.load(AOrd::Relaxed); //同步池总权重
         let r: usize = rand::thread_rng().gen();
         let amount = async_w + sync_w;
-<<<<<<< HEAD
-        // if amount > 0 {
-        //     println!("pop------------------amount:{}, sync_w:{}", amount, sync_w);
-        // }
-=======
         println!("pop------------------amount:{}, sync_w:{}", amount, sync_w);
->>>>>>> d09e9d6d
         let w =  if amount == 0 {
             0
         }else {
             r%amount
         };
-        println!("w------------------{}", w);
+        //println!("w------------------{}", w);
         if w < sync_w {
             let mut lock = self.sync_pool.1.lock().unwrap();
             let w = lock.get_weight();
-<<<<<<< HEAD
             // println!("sync_w------------------amount:{}, sync_w:{}, w:{}", amount, sync_w, w);
-            if w != 0 {
-                let (elem, index, weight) = lock.pop_front_with_lock(r%w);
-                self.sync_pool.0.store(lock.get_weight(), AOrd::Relaxed);
-                return Some(Task::Sync(TaskLock{
-                    task: elem,
-                    _queue_lock: QueueLock{
-                        sync_pool: self.sync_pool.clone(),
-                        index: index,                    }
-=======
-            println!("sync_w------------------amount:{}, sync_w:{}, w:{}", amount, sync_w, w);
             if w != 0 {
                 let (elem, index, weight) = lock.pop_front_with_lock(r%w);
                 self.sync_pool.0.store(lock.get_weight(), AOrd::Relaxed);
@@ -168,7 +149,6 @@
                     sync_pool: self.sync_pool.clone(),
                     index: index,
                     weight: weight,
->>>>>>> d09e9d6d
                 }));
             }
         }
@@ -236,15 +216,14 @@
 pub struct QueueLock<T: 'static>{
     sync_pool: Arc<(AtomicUsize, Mutex<SyncPool<T>>)>,
     index: Arc<AtomicUsize>,
+    weight: usize,
 }
 
 impl<T: 'static> Drop for QueueLock<T> {
     fn drop(&mut self){
-        println!("drop--------------------------------{:?}", self.index);
         let mut lock = self.sync_pool.1.lock().unwrap();
         lock.free_lock(&self.index);
         self.sync_pool.0.store(lock.get_weight(), AOrd::Relaxed);
-        // println!("drop--------------------------------------------");
     }
 }
 
@@ -364,7 +343,6 @@
             let queue = self.weight_queues.get_mut_by_weight(weight);
             let mut q = queue.0.borrow_mut();
             q.lock();
-            println!("lock--------------------------------------------{:?}", queue.1.clone());
             (q.pop_front().unwrap(), queue.1.clone(), q.get_weight()) //如果能够根据权重取到队列， 必然能从队列中弹出元素
         };
         self.weight_queues.update_weight(0, &r.1);
@@ -644,112 +622,112 @@
 #[cfg(test)]
 use std::time::{Duration};
 
-// #[test]
-// fn test_sync(){
-// 	let task_pool: Arc<TaskPool<u32>> = Arc::new(TaskPool::new(Timer::new(10)));
-//     let syncs:[u32; 5] = [100000, 100000, 100000, 100000, 100000];
-//     let mut id_arr = Vec::new();
-//     let async = 100000;
-
-//     let now = now_millis();
-//     for i in 0..syncs.len() {
-//         id_arr.push(task_pool.create_sync_queue(i + 1, false));
-//     }
-
-//     for i in 0..syncs.len() {
-//         for v in 0..syncs[i].clone() {
-//            task_pool.push_sync(v, &id_arr[i], Direction::Back);
-//         }
-//     }
-//     println!("push sync back time{}",  now_millis() - now);
-
-//     let now = now_millis();
-//     for i in 0..async{
-//         task_pool.push_async(i, (i + 1) as usize);
-//     }
-//     println!("push async back time{}",  now_millis() - now);
-
-//     let mut max = async;
-//     //let mut max = 0;
-//     for i in 0..syncs.len() {
-//         max += syncs[i];
-//     }
-
-//     let now = now_millis();
-//     for _ in 0..max{
-//         task_pool.pop();
-//     }
-//     println!("task_pool len------{:?}", task_pool);
-//     println!("pop back time{}",  now_millis() - now);
-// }
-
-
-
-// #[test]
-// fn test_async(){
-// 	let task_pool: Arc<TaskPool<u32>> = Arc::new(TaskPool::new(Timer::new(0)));
-//     let mut id_arr = Vec::new();
-
-//     for i in 0..5{
-//         id_arr.push(Arc::new(task_pool.create_sync_queue(i + 1, false)));
-//     }
-
-//     let now = now_millis();
-//     let count = Arc::new(AtomicUsize::new(0));
-//     for i in 0..5{
-//         let task_pool = task_pool.clone();
-//         let count = count.clone();
-//         let id = id_arr[i].clone();
-//         thread::spawn(move || {
-//             for v in 0..1000 {
-//                 task_pool.push_sync(v, &id, Direction::Back);
-//             }
-//             count.fetch_add(1, AOrd::Relaxed);
-//             if count.load(AOrd::Relaxed) == 10 {
-//                 println!("push time{}",  now_millis() - now);
-//                 pop(task_pool.clone());
-//             }
-//         });
-//     }
-//     for i in 0..5{
-//         let task_pool = task_pool.clone();
-//         let count = count.clone();
-//         thread::spawn(move || {
-//             for v in 0..1000 {
-//                 let r = v * i;
-//                 task_pool.push_async(r as u32, r + 1);
-//             }
-//             count.fetch_add(1, AOrd::Relaxed);
-//             if count.load(AOrd::Relaxed) == 10 {
-//                 println!("push time{}",  now_millis() - now);
-//                 pop(task_pool.clone());
-//             }
-//         });
-//     }
-
-//     thread::sleep(Duration::from_millis(1000));
-// }
-
-// #[cfg(test)]
-// fn pop (task_pool: Arc<TaskPool<u32>>){
-//     let now = now_millis();
-//     let count = Arc::new(AtomicUsize::new(0));
-//     println!("task_pool len------{:?}", task_pool);
-//     for _ in 0..10{
-//         let task_pool = task_pool.clone();
-//         let count = count.clone();
-//         thread::spawn(move || {
-//             for _ in 0..1000 {
-//                 task_pool.pop();
-//             }
-//             count.fetch_add(1, AOrd::Relaxed);
-//             if count.load(AOrd::Relaxed) == 10 {
-//                 println!("pop time{}",  now_millis() - now);
-//                 println!("task_pool len------{:?}", task_pool);
-//             }
-//         });
-//     }
-// }
+#[test]
+fn test_sync(){
+	let task_pool: Arc<TaskPool<u32>> = Arc::new(TaskPool::new(Timer::new(10)));
+    let syncs:[u32; 5] = [100000, 100000, 100000, 100000, 100000];
+    let mut id_arr = Vec::new();
+    let async = 100000;
+
+    let now = now_millis();
+    for i in 0..syncs.len() {
+        id_arr.push(task_pool.create_sync_queue(i + 1, false));
+    }
+
+    for i in 0..syncs.len() {
+        for v in 0..syncs[i].clone() {
+           task_pool.push_sync(v, &id_arr[i], Direction::Back);
+        }
+    }
+    println!("push sync back time{}",  now_millis() - now);
+
+    let now = now_millis();
+    for i in 0..async{
+        task_pool.push_async(i, (i + 1) as usize);
+    }
+    println!("push async back time{}",  now_millis() - now);
+
+    let mut max = async;
+    //let mut max = 0;
+    for i in 0..syncs.len() {
+        max += syncs[i];
+    }
+
+    let now = now_millis();
+    for _ in 0..max{
+        task_pool.pop();
+    }
+    println!("task_pool len------{:?}", task_pool);
+    println!("pop back time{}",  now_millis() - now);
+}
+
+
+
+#[test]
+fn test_async(){
+	let task_pool: Arc<TaskPool<u32>> = Arc::new(TaskPool::new(Timer::new(0)));
+    let mut id_arr = Vec::new();
+
+    for i in 0..5{
+        id_arr.push(Arc::new(task_pool.create_sync_queue(i + 1, false)));
+    }
+
+    let now = now_millis();
+    let count = Arc::new(AtomicUsize::new(0));
+    for i in 0..5{
+        let task_pool = task_pool.clone();
+        let count = count.clone();
+        let id = id_arr[i].clone();
+        thread::spawn(move || {
+            for v in 0..1000 {
+                task_pool.push_sync(v, &id, Direction::Back);
+            }
+            count.fetch_add(1, AOrd::Relaxed);
+            if count.load(AOrd::Relaxed) == 10 {
+                println!("push time{}",  now_millis() - now);
+                pop(task_pool.clone());
+            }
+        });
+    }
+    for i in 0..5{
+        let task_pool = task_pool.clone();
+        let count = count.clone();
+        thread::spawn(move || {
+            for v in 0..1000 {
+                let r = v * i;
+                task_pool.push_async(r as u32, r + 1);
+            }
+            count.fetch_add(1, AOrd::Relaxed);
+            if count.load(AOrd::Relaxed) == 10 {
+                println!("push time{}",  now_millis() - now);
+                pop(task_pool.clone());
+            }
+        });
+    }
+
+    thread::sleep(Duration::from_millis(1000));
+}
+
+#[cfg(test)]
+fn pop (task_pool: Arc<TaskPool<u32>>){
+    let now = now_millis();
+    let count = Arc::new(AtomicUsize::new(0));
+    println!("task_pool len------{:?}", task_pool);
+    for _ in 0..10{
+        let task_pool = task_pool.clone();
+        let count = count.clone();
+        thread::spawn(move || {
+            for _ in 0..1000 {
+                task_pool.pop();
+            }
+            count.fetch_add(1, AOrd::Relaxed);
+            if count.load(AOrd::Relaxed) == 10 {
+                println!("pop time{}",  now_millis() - now);
+                println!("task_pool len------{:?}", task_pool);
+            }
+        });
+    }
+}
 
 
 #[test]
@@ -774,15 +752,5 @@
 
     assert_eq!(task_pool.pop().is_some(), true);
     task_pool.free_lock_sync_queue(&id);
-    task_pool.pop();
-    task_pool.pop();
-    task_pool.pop();
-    task_pool.pop();
-    task_pool.pop();
-    task_pool.pop();
-    task_pool.pop();
-    task_pool.pop();
-    // task_pool.free_lock_sync_queue(&id);
-    // assert_eq!(r.is_some(), true);
-    // assert_eq!(task_pool.pop().is_some(), false);
+    assert_eq!(task_pool.pop().is_some(), true);
 }